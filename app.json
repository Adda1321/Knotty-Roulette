--- conflicted
+++ resolved
@@ -53,18 +53,13 @@
         "foregroundImage": "./assets/images/AppIcons/Assets.xcassets/AppIcon.appiconset/256.png",
         "backgroundColor": "#00cc00"
       },
-<<<<<<< HEAD
       "icon": "./assets/images/AppIcons/Assets.xcassets/AppIcon.appiconset/256.png",
       "edgeToEdgeEnabled": true,
       "permissions": [
         "android.permission.RECORD_AUDIO",
         "android.permission.MODIFY_AUDIO_SETTINGS"
       ],
-      "package": "com.adilmustafa.knottyroulette"
-=======
-      "edgeToEdgeEnabled": true,
-      "package": "com.adil_mustafa.knottyroulette"
->>>>>>> 4b89909b
+       "package": "com.adil_mustafa.knottyroulette"
     },
     "web": {
       "bundler": "metro",
