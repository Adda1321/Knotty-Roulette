--- conflicted
+++ resolved
@@ -10,13 +10,8 @@
     "newArchEnabled": true,
     "ios": {
       "supportsTablet": true,
-<<<<<<< HEAD
       "bundleIdentifier": "com.adda1325.knottyroulette",
       "icon": "./assets/images/AppIcons/Assets.xcassets/AppIcon.appiconset/512.png",
-=======
-      "bundleIdentifier": "com.adilmustafa.knottyroulette",
-      "icon": "./assets/images/AppIcons/Assets.xcassets/AppIcon.appiconset/1024.png",
->>>>>>> 4fb94555
       "infoPlist": {
         "NSUserTrackingUsageDescription": "This identifier will be used to deliver personalized ads to you.",
         "SKAdNetworkItems": [
@@ -55,17 +50,10 @@
     },
     "android": {
       "adaptiveIcon": {
-<<<<<<< HEAD
         "foregroundImage": "./assets/images/AppIcons/Assets.xcassets/AppIcon.appiconset/92.png",
         "backgroundColor": "#FFFF00"
       },
       "icon": "./assets/images/favicon.png",
-=======
-        "foregroundImage": "./assets/images/AppIcons/android/foreground.png",
-        "backgroundColor": "#116b20ff"
-      },
-      "icon": "./assets/images/AppIcons/Assets.xcassets/AppIcon.appiconset/1024.png",
->>>>>>> 4fb94555
       "edgeToEdgeEnabled": true,
       "permissions": [
         "android.permission.RECORD_AUDIO",
@@ -86,11 +74,7 @@
         {
           "image": "./assets/images/knotty-roulette.png",
           "imageWidth": 150,
-<<<<<<< HEAD
           "resizeMode": "center",
-=======
-          "resizeMode": "scale-down",
->>>>>>> 4fb94555
           "backgroundColor": "#6bc26e"
         }
       ],
