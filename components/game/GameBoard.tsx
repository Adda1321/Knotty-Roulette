import { LinearGradient } from "expo-linear-gradient";
import { Surface } from "react-native-paper";

import React, { useEffect, useRef, useState } from "react";
import {
    Animated,
    Dimensions,
<<<<<<< HEAD
=======
    Easing,
    Platform,
>>>>>>> e394aab9
    StyleSheet,
    Text,
    View,
} from "react-native";
import { SafeAreaView } from "react-native-safe-area-context";
import {
    ANIMATION_CONFIGS,
    ANIMATION_VALUES,
} from "../../constants/animations";
import { COLORS, FONTS, SIZES } from "../../constants/theme";
import adService from "../../services/adService";
import audioService from "../../services/audio";
import { Challenge, Player } from "../../types/game";
import Button from "../ui/Button";

import CustomModal from "../ui/CustomModal";
import SoundSettings from "../ui/SoundSettings";
import UserTierToggle from "../ui/UserTierToggle";
import ChallengeDisplay from "./ChallengeDisplay";
import GameRules from "./GameRules";
import Scoreboard from "./Scoreboard";

interface GameBoardProps {
  players: Player[];
  challenges: Challenge[];
  currentPlayerIndex: number;
  isOnline: boolean;
  onPlayerTurnComplete: (playerIndex: number, points: number) => void;
  onResetGame: () => void;
}

const { width } = Dimensions.get("window");

export default function GameBoard({
  players,
  challenges,
  currentPlayerIndex,
  isOnline,
  onPlayerTurnComplete,
  onResetGame,
}: GameBoardProps) {
  const [isSpinning, setIsSpinning] = useState(false);
  const [currentChallenge, setCurrentChallenge] = useState<Challenge | null>(
    null
  );
  const [showChallenge, setShowChallenge] = useState(false);
  const [recentChallenges, setRecentChallenges] = useState<number[]>([]);
  const [showRules, setShowRules] = useState(false);
  const [showCompletionModal, setShowCompletionModal] = useState(false);
  const [completionData, setCompletionData] = useState<{
    points: number;
    action: "complete" | "pass" | "bonus";
  } | null>(null);
  const rotation = useRef(new Animated.Value(0)).current;
  const spinButtonScale = useRef(new Animated.Value(1)).current;
  const wheelScale = useRef(new Animated.Value(1)).current;

  const getNonRepeatingChallenge = (): Challenge => {
    const available = challenges.filter(
      (ch) => !recentChallenges.includes(ch.id)
    );
    if (available.length === 0) {
      setRecentChallenges([]);
      return challenges[Math.floor(Math.random() * challenges.length)];
    }
    const random = available[Math.floor(Math.random() * available.length)];
    const updatedRecent = [...recentChallenges, random.id];
    if (updatedRecent.length > 5) updatedRecent.shift();
    setRecentChallenges(updatedRecent);
    return random;
  };

  const handleSpinComplete = () => {
    const challenge = getNonRepeatingChallenge();
    setCurrentChallenge(challenge);
    setShowChallenge(true);
  };

  const completeChallenge = (points: number) => {
    setShowChallenge(false);
    setIsSpinning(false); // Ensure spinning state is reset
    onPlayerTurnComplete(currentPlayerIndex, points);
  };

  const handleChallengeComplete = (
    points: number,
    action: "complete" | "pass" | "bonus"
  ) => {
    // Play appropriate sound and haptic based on action
    if (action === "complete") {
      audioService.playSound("challengeComplete");
      audioService.playHaptic("success");
    } else if (action === "bonus") {
      audioService.playSound("bonusAchieved");
      audioService.playHaptic("success");
    } else if (action === "pass") {
      audioService.playSound("passChallenge");
      audioService.playHaptic("warning");
    }

    setCompletionData({ points, action });
    setShowCompletionModal(true);
  };

  const getCompletionModalTitle = () => {
    if (!completionData) return "";

    switch (completionData.action) {
      case "complete":
        return "🎉 Challenge Complete!";
      case "bonus":
        return "🌟 Bonus Achieved!";
      case "pass":
        return "😅 Challenge Passed";
      default:
        return "Challenge Result";
    }
  };

  const getCompletionModalMessage = () => {
    if (!completionData) return "";

    switch (completionData.action) {
      case "complete":
        return `Amazing job! You've earned +${completionData.points} point! 🎯\n\nKeep up the fantastic work!`;
      case "bonus":
        return `Incredible! You've earned +${completionData.points} points! 🌟\n\nYou're absolutely crushing it!`;
      case "pass":
        return `No worries! Sometimes you gotta know when to fold 'em! 😄\n\nYou lost ${Math.abs(
          completionData.points
        )} point, but there's always next time! 💪`;
      default:
        return "Challenge completed!";
    }
  };

  const spinWheel = async () => {
    if (isSpinning || challenges.length === 0) return;
    audioService.playSound("buttonPress");

    // Play wheel spin sound and haptic
    audioService.playSound("wheelSpin");
    audioService.playHaptic("medium");

    // Track spin for ad display (every 3 spins for free users)
    await adService.trackSpin();

    // Track spin for ad display (every 3 spins for free users)
    await adService.trackSpin();

    setShowChallenge(false);
    setCurrentChallenge(null);
    setIsSpinning(true);
    rotation.setValue(0);

    // Animate spin button press
    Animated.sequence([
      Animated.timing(spinButtonScale, {
        toValue: ANIMATION_VALUES.SCALE_SMALL,
        duration: 100,
        useNativeDriver: true,
      }),
      Animated.timing(spinButtonScale, {
        toValue: ANIMATION_VALUES.SCALE_NORMAL,
        duration: 100,
        useNativeDriver: true,
      }),
    ]).start();

    // Animate wheel scale during spin
    Animated.sequence([
      Animated.timing(wheelScale, {
        toValue: ANIMATION_VALUES.SCALE_LARGE,
        duration: 500,
        useNativeDriver: true,
      }),
      Animated.timing(wheelScale, {
        toValue: ANIMATION_VALUES.SCALE_NORMAL,
        duration: 500,
        useNativeDriver: true,
      }),
    ]).start();

    Animated.timing(rotation, {
      toValue: 5,
      ...ANIMATION_CONFIGS.SPIN_WHEEL,
    }).start(async () => {
      rotation.setValue(0);
      handleSpinComplete();
      setIsSpinning(false);
    });
  };
  const waveAnim = useRef(new Animated.Value(0)).current;

  useEffect(() => {
    Animated.loop(
      Animated.timing(waveAnim, {
        toValue: 1,
        duration: 1000,
        easing: Easing.linear,
        useNativeDriver: true,
      })
    ).start();
  }, []);

  const translateY = waveAnim.interpolate({
    inputRange: [0, 0.25, 0.5, 0.75, 1],
    outputRange: [0, -5, 0, 5, 0],
  });
  const shineAnim1 = useRef(new Animated.Value(-100)).current;
  const shineAnim2 = useRef(new Animated.Value(-100)).current;

  useEffect(() => {
    const loopGlare = () => {
      Animated.loop(
        Animated.parallel([
          Animated.timing(shineAnim1, {
            toValue: 200,
            duration: 2500,
            useNativeDriver: true,
          }),
          Animated.timing(shineAnim2, {
            toValue: 100,
            duration: 2500,
            delay: 150,
            useNativeDriver: true,
          }),
        ])
      ).start();
    };
    if (!isSpinning) {
      // Reset animation values before starting loop
      shineAnim1.setValue(-100);
      shineAnim2.setValue(-100);
      loopGlare();
    }
  }, [isSpinning]);

  const glareAnim = useRef(new Animated.Value(0)).current;

  useEffect(() => {
    const loop = Animated.loop(
      Animated.sequence([
        Animated.timing(glareAnim, {
          toValue: 1,
          duration: 3000,
          useNativeDriver: true,
          delay: 80,
        }),
        Animated.timing(glareAnim, {
          toValue: 0,
          duration: 3000,
          useNativeDriver: true,
        }),
      ])
    );
    loop.start();
    return () => loop.stop();
  }, []);
  const currentPlayer = players[currentPlayerIndex];
  return (
    <SafeAreaView style={styles.container} edges={["left", "right"]}>
      {/* Development: User Tier Toggle */}
      <UserTierToggle />
<<<<<<< HEAD
      
=======

>>>>>>> e394aab9
      <View style={styles.content}>
        {/* Status Bar */}
        <View style={styles.statusBar}>
          <View style={styles.leftButtons}>
            <Surface
              elevation={Platform.OS === "ios" ? 3 : 5}
              style={{
                borderRadius: 8,
                overflow: "hidden",
              }}
            >
              <View style={{ position: "relative", overflow: "hidden" }}>
                {/* Shine Layer 1 */}
                <Animated.View
                  pointerEvents="none"
                  style={[
                    styles.glareLayer1,
                    {
                      transform: [
                        { translateX: shineAnim1 },
                        Platform.OS === "ios"
                          ? { skewX: "-15deg" }
                          : { rotate: "15deg" },
                      ],
                    },
                  ]}
                />

                <Button
                  text="📖 Rules"
                  onPress={() => {
                    audioService.playSound("buttonPress");
                    audioService.playHaptic("medium");
                    setShowRules(true);
                  }}
                  backgroundColor={COLORS.YELLOW}
                  textColor={COLORS.TEXT_DARK}
                  fontSize={SIZES.CAPTION}
                  fontWeight="600"
                  style={{ borderRadius: 8 }}
                />
              </View>
            </Surface>

            <SoundSettings
              onPress={() => {
                audioService.playSound("buttonPress");

                audioService.playHaptic("medium"); // add haptic here
              }}
            />
          </View>
          <Surface
            elevation={Platform.OS === "ios" ? 3 : 5}
            style={{ borderRadius: 10 }}
          >
            <Button
              text="🔄 New Game"
              onPress={() => {
                audioService.playSound("buttonPress");
                audioService.playHaptic("medium"); // add haptic here too
                onResetGame();
              }}
              backgroundColor={COLORS.YELLOW}
              // backgroundGradient={[COLORS.DARK_GREEN, COLORS.YELLOW] as const}
              textColor={COLORS.TEXT_DARK}
              // shadowIntensity={5}
              // shadowRadius={10}
              fontSize={SIZES.CAPTION}
              fontWeight="600"
            />
          </Surface>
        </View>

        {/* Main Content - Centered */}
        <View style={styles.mainContent}>
          {/* Header */}
          <View style={styles.header}>
            <Text style={styles.title}>KNOTTY ROULETTE</Text>
          </View>

          {/* Game Area */}
          <LinearGradient
            // colors={["#84BB78","#84BB78"]}
            colors={["#def6e2", "#84BB78"]}
            start={{ x: 0, y: 0 }}
            end={{ x: 1, y: 1 }}
            style={styles.gameArea}
          >
            {/* Diagonal Glare Overlay
  <Animated.View style={[
    styles.glareOverlay,
    {
      opacity: glareAnim.interpolate({
        inputRange: [0, 1],
        outputRange: [0.7, 0.10]
      })
    }
  ]}>
    <LinearGradient
      colors={['rgba(255, 255, 255, 0.8)', 'rgba(255, 255, 255, 0)']}
      start={{ x: 1, y: 0 }} // Top right
      end={{ x: 0, y: 1 }}   // Bottom left
      style={StyleSheet.absoluteFill}
    />
  </Animated.View> */}
            {/* Shine Layer 1 */}
            {/* <Animated.View
            pointerEvents="none"
            style={[
              styles.backgdglareLayer,
              {
                transform: [
                  { translateX: shineAnim1 },
                  { skewX: "-15deg" },
                ],
              },
            ]}
          /> */}

            {/* Rest of your content */}

            {/* Spinning Wheel */}
            <View style={styles.wheelContainer}>
              <View style={styles.header}>
                <Text style={styles.currentPlayer}>
                  {`${currentPlayer.name}'s Turn`}
                </Text>
                <Text style={styles.passInstruction}>
                  Pass Phone to Next Player
                </Text>
              </View>
              <Animated.View
                style={[
                  styles.wheelShadowContainer,
                  {
                    transform: [{ scale: wheelScale }],
                  },
                ]}
              >
                <Animated.Image
                  source={require("../../assets/images/knotty-logo.png")}
                  style={[
                    styles.wheel,
                    {
                      transform: [
                        {
                          rotate: rotation.interpolate({
                            inputRange: [0, 1],
                            outputRange: ["0deg", "360deg"],
                          }),
                        },
                      ],
                    },
                  ]}
                  resizeMode="contain"
                />
              </Animated.View>
            </View>

            {/* Spin Button */}

            <Animated.View style={{ transform: [{ translateY }] }}>
              <Surface
                elevation={5}
                style={{
                  borderRadius: 14,
                  overflow: "hidden",
                  marginVertical: 4,
                }}
              >
                {/* <View style={{ overflow: "hidden" }}> */}
                {/* Shine Layer 1 */}
                <Animated.View
                  pointerEvents="none"
                  style={[
                    styles.glareLayer1,
                    {
                      transform: [
                        { translateX: shineAnim1 },
                        Platform.OS === "ios"
                          ? { skewX: "-15deg" }
                          : { rotate: "15deg" },
                      ],
                    },
                  ]}
                />
                <Button
                  text={isSpinning ? "Spinning..." : "Spin the Wheel"}
                  onPress={spinWheel}
                  disabled={isSpinning}
                  backgroundGradient={
                    [COLORS.DARK_GREEN, COLORS.YELLOW] as const
                  }
                  textColor={COLORS.TEXT_DARK}
                  fontSize={SIZES.BODY}
                  fontFamily={FONTS.DOSIS_BOLD}
                  shadowIntensity={5}
                  // shadowRadius={12}
                  paddingHorizontal={SIZES.PADDING_LARGE}
                  paddingVertical={SIZES.PADDING_MEDIUM}
                  style={[
                    styles.spinButton,
                    isSpinning && styles.spinButtonDisabled,
                  ]}
                />
                {/* </View> */}
              </Surface>
            </Animated.View>
          </LinearGradient>

          {/* Scoreboard */}
          <Scoreboard
            players={players}
            currentPlayerIndex={currentPlayerIndex}
          />

          {/* Challenge Display - Moved outside game area */}
          {showChallenge && currentChallenge && (
            <ChallengeDisplay
              challenge={currentChallenge}
              playerName={currentPlayer.name}
              onComplete={handleChallengeComplete}
            />
          )}
        </View>

        {/* Game Rules Modal */}
        <GameRules visible={showRules} onClose={() => setShowRules(false)} />

        {/* Challenge Completion Modal */}
        <CustomModal
          visible={showCompletionModal}
          onClose={() => {
            audioService.playSound("buttonPress");
            audioService.playHaptic("medium"); // add haptic here
            setShowCompletionModal(false);
            completeChallenge(completionData?.points || 0);
          }}
          title={getCompletionModalTitle()}
          message={getCompletionModalMessage()}
          showCloseButton={true}
          closeButtonText="Spin Again"
          showConfirmButton={false}
          showSparkles={
            completionData?.action === "complete" ||
            completionData?.action === "bonus"
          }
        />
      </View>
    </SafeAreaView>
  );
}

const styles = StyleSheet.create({
  container: {
    flex: 1,
    backgroundColor: COLORS.DARK_GREEN,
    paddingVertical: SIZES.PADDING_SMALL,
  },
  content: {
    flex: 1,
    paddingHorizontal: 20,
  },
  statusBar: {
    flexDirection: "row",
    justifyContent: "space-between",
    alignItems: "center",
    paddingTop: SIZES.PADDING_LARGE,
    paddingVertical: SIZES.PADDING_SMALL,
    backgroundColor: COLORS.DARK_GREEN,
  },
  leftButtons: {
    flexDirection: "row",
    alignItems: "center",
    gap: SIZES.PADDING_SMALL,
  },
  mainContent: {
    flex: 1,
    justifyContent: "center",
    alignItems: "center",
    maxHeight: "85%",
  },
  header: {
    alignItems: "center",
    marginBottom: SIZES.PADDING_SMALL,
  },
  title: {
    fontSize: SIZES.EXTRALARGE,
    fontFamily: FONTS.DOSIS_BOLD,
    color: COLORS.YELLOW,
    marginTop: SIZES.PADDING_MEDIUM,

    marginBottom: SIZES.PADDING_MEDIUM,
    textAlign: "center",
    ...SIZES.TEXT_SHADOW_MEDIUM,
  },
  currentPlayer: {
    fontSize: SIZES.SUBTITLE,
    color: COLORS.TEXT_DARK,
    fontFamily: FONTS.DOSIS_BOLD,
    // fontWeight: "800",
    marginBottom: SIZES.PADDING_SMALL,
    ...SIZES.TEXT_SHADOW_SMALL,
  },
  passInstruction: {
    fontSize: SIZES.CAPTION,
    color: COLORS.TEXT_DARK,
    fontFamily: FONTS.PRIMARY,
    fontStyle: "italic",
  },
  gameArea: {
    flex: 1,
    position: "relative",
    overflow: "hidden",
    backgroundColor: COLORS.LIGHT_GREEN,
    borderRadius: SIZES.BORDER_RADIUS_LARGE,
    padding: SIZES.PADDING_MEDIUM,
    ...SIZES.SHADOW_SMALL,
    alignItems: "center",
    marginBottom: SIZES.PADDING_SMALL,
    width: "100%",
    maxWidth: 400,
  },
  glareOverlay: {
    position: "absolute",
    top: 0,
    left: 0,
    right: 0,
    bottom: 0,
    overflow: "hidden",
  },
  wheelContainer: {
    marginBottom: SIZES.PADDING_SMALL,
    ...SIZES.SHADOW_LARGE,
  },
  wheelShadowContainer: {
    // Enhanced shadow for wheel depth
    shadowColor: "#000000",
    shadowOffset: { width: 0, height: 10 },
    shadowOpacity: 0.6,
    shadowRadius: 8,
    elevation: 20,
    // Make container circular to match wheel shape
    borderRadius: width * 0.25 + 8, // Half of wheel width + padding
    // Add padding to ensure shadow is visible
    padding: 12,
    // Ensure shadow is visible on all sides
    overflow: "visible",
    // Force shadow rendering
    // backgroundColor: 'transparent',
  },
  wheel: {
    width: width * 0.5,
    height: 200,
  },
  spinButton: {
    borderRadius: SIZES.BORDER_RADIUS_MEDIUM,
  },
  spinButtonDisabled: {
    opacity: 0.6,
  },
<<<<<<< HEAD
});
 
=======
  glareLayer1: {
    position: "absolute",
    top: -10,
    left: 0,
    height: 200,
    width: 50, // Made thinner
    backgroundColor: "rgba(255, 255, 255, 0.12)", // Slightly more transparent
    zIndex: 1,
  },
  // backgdglareLayer: {
  //   position: "absolute",
  //   top: 0,
  //   left: 0,
  //   height: "100%",
  //   width: 600,
  //   backgroundColor: "rgba(255, 255, 255, 0.1)", // More transparent
  //   zIndex: 1,
  // },
  glareLayer2: {
    position: "absolute",
    top: 0,
    left: 0,
    height: "100%",
    width: 30,
    backgroundColor: "rgba(255, 255, 255, 0.05)", // More transparent
    zIndex: 1,
  },
});
>>>>>>> e394aab9
<|MERGE_RESOLUTION|>--- conflicted
+++ resolved
@@ -3,21 +3,18 @@
 
 import React, { useEffect, useRef, useState } from "react";
 import {
-    Animated,
-    Dimensions,
-<<<<<<< HEAD
-=======
-    Easing,
-    Platform,
->>>>>>> e394aab9
-    StyleSheet,
-    Text,
-    View,
+  Animated,
+  Dimensions,
+  Easing,
+  Platform,
+  StyleSheet,
+  Text,
+  View,
 } from "react-native";
 import { SafeAreaView } from "react-native-safe-area-context";
 import {
-    ANIMATION_CONFIGS,
-    ANIMATION_VALUES,
+  ANIMATION_CONFIGS,
+  ANIMATION_VALUES,
 } from "../../constants/animations";
 import { COLORS, FONTS, SIZES } from "../../constants/theme";
 import adService from "../../services/adService";
@@ -274,11 +271,6 @@
     <SafeAreaView style={styles.container} edges={["left", "right"]}>
       {/* Development: User Tier Toggle */}
       <UserTierToggle />
-<<<<<<< HEAD
-      
-=======
-
->>>>>>> e394aab9
       <View style={styles.content}>
         {/* Status Bar */}
         <View style={styles.statusBar}>
@@ -641,10 +633,6 @@
   spinButtonDisabled: {
     opacity: 0.6,
   },
-<<<<<<< HEAD
-});
- 
-=======
   glareLayer1: {
     position: "absolute",
     top: -10,
@@ -673,4 +661,4 @@
     zIndex: 1,
   },
 });
->>>>>>> e394aab9
+ 