--- conflicted
+++ resolved
@@ -13,17 +13,12 @@
   View,
 } from "react-native";
 import { SafeAreaView } from "react-native-safe-area-context";
-<<<<<<< HEAD
 import {
-    ANIMATION_CONFIGS,
-    ANIMATION_VALUES,
+  ANIMATION_CONFIGS,
+  ANIMATION_VALUES,
 } from "../../constants/animations";
-import { COLORS as THEME_COLORS, FONTS, SIZES, THEME_PACKS } from "../../constants/theme"; // Fixed import
+import { FONTS, GAME_CONFIG, SIZES, THEME_PACKS } from "../../constants/theme"; // Fixed import
 import { useTheme } from "../../contexts/ThemeContext";
-=======
-import { ANIMATION_CONFIGS, ANIMATION_VALUES } from "../../constants/animations";
-import { COLORS, FONTS, GAME_CONFIG, SIZES } from "../../constants/theme";
->>>>>>> 765a9bb4
 import adService from "../../services/adService";
 import audioService from "../../services/audio";
 import upsellService from "../../services/upsellService";
@@ -67,38 +62,13 @@
   onRulesShown,
   onUpsellTrigger,
 }: GameBoardProps) {
-<<<<<<< HEAD
   const { COLORS, currentTheme } = useTheme();
   
-  // Debug logging
-  console.log("🎨 GameBoard: Current theme:", currentTheme);
-  
-  // Monitor theme changes
-  useEffect(() => {
-    console.log("🎨 GameBoard: Theme changed to:", currentTheme);
-  }, [currentTheme]);
-
-=======
-  // Debug logging for challenges received
-  useEffect(() => {
-    console.log(`🎮 GameBoard received challenges:`, {
-      totalChallenges: challenges.length,
-      firstChallenge: challenges[0] ? {
-        id: challenges[0].id,
-        text: challenges[0].challenge_text.substring(0, 50) + "...",
-        card_pack: challenges[0].card_pack,
-        has_bonus: challenges[0].has_bonus
-      } : null,
-      allCardPacks: [...new Set(challenges.map(c => c.card_pack))],
-      challengeIds: challenges.slice(0, 5).map(c => c.id)
-    });
-  }, [challenges]);
 
   const [isSpinning, setIsSpinning] = useState(false);
   const [currentChallenge, setCurrentChallenge] = useState<Challenge | null>(
     null
   );
->>>>>>> 765a9bb4
   const [showChallenge, setShowChallenge] = useState(false);
   const [recentChallenges, setRecentChallenges] = useState<number[]>([]);
   const [showRules, setShowRules] = useState(false);
@@ -119,11 +89,30 @@
   const spinButtonScale = useRef(new Animated.Value(1)).current;
   const wheelScale = useRef(new Animated.Value(1)).current;
 
-  const [isSpinning, setIsSpinning] = useState(false);
-  const [currentChallenge, setCurrentChallenge] = useState<Challenge | null>(
-    null
-  );
+
+  // Debug logging
+  console.log("🎨 GameBoard: Current theme:", currentTheme);
   
+  // Monitor theme changes
+  useEffect(() => {
+    console.log("🎨 GameBoard: Theme changed to:", currentTheme);
+  }, [currentTheme]);
+
+  // Debug logging for challenges received
+  useEffect(() => {
+    console.log(`🎮 GameBoard received challenges:`, {
+      totalChallenges: challenges.length,
+      firstChallenge: challenges[0] ? {
+        id: challenges[0].id,
+        text: challenges[0].challenge_text.substring(0, 50) + "...",
+        card_pack: challenges[0].card_pack,
+        has_bonus: challenges[0].has_bonus
+      } : null,
+      allCardPacks: [...new Set(challenges.map(c => c.card_pack))],
+      challengeIds: challenges.slice(0, 5).map(c => c.id)
+    });
+  }, [challenges]);
+
   // Auto-show rules for new games
   useEffect(() => {
     if (isNewGame) {
@@ -428,9 +417,6 @@
   }, []);
   
   const currentPlayer = players[currentPlayerIndex];
-<<<<<<< HEAD
-  
-=======
 
   const handleUpsellPurchaseSuccess = () => {
     setShowUpsellModal(false);
@@ -460,7 +446,6 @@
   };
   */
 
->>>>>>> 765a9bb4
   return (
     <SafeAreaView style={[styles.container, {
   backgroundColor:
@@ -537,15 +522,7 @@
           >
             <Button
               text="🔄 New Game"
-<<<<<<< HEAD
-              onPress={() => {
-                audioService.playSound("buttonPress");
-                audioService.playHaptic("medium");
-                onResetGame();
-              }}
-=======
               onPress={handleNewGamePress}
->>>>>>> 765a9bb4
               backgroundColor={COLORS.YELLOW}
               textColor={COLORS.TEXT_DARK}
               fontSize={SIZES.CAPTION}
@@ -636,16 +613,8 @@
 
  
 
-            {/* Spin Button */}
-<<<<<<< HEAD
-=======
-            {pendingUpsell && (
-              <Text style={styles.upsellTooltip}>
-                💡 You have a special offer to check before spinning!
-              </Text>
-            )}
-
->>>>>>> 765a9bb4
+         
+
             <Animated.View style={{ transform: [{ translateY }] }}>
               <Surface
                 elevation={5}
@@ -654,43 +623,6 @@
                   marginVertical: 4,
                 }}
               >
-<<<<<<< HEAD
-                <Animated.View
-                  pointerEvents="none"
-                  style={[
-                    styles.glareLayer1,
-                    {
-                      transform: [
-                        { translateX: shineAnim1 },
-                        Platform.OS === "ios"
-                          ? { skewX: "-15deg" }
-                          : { rotate: "15deg" },
-                      ],
-                    },
-                  ]}
-                />
-                <Button
-                  text={isSpinning ? "Spinning..." : "Spin the Wheel"}
-                  onPress={spinWheel}
-                  disabled={isSpinning}
-backgroundGradient={
-  currentTheme === THEME_PACKS.DEFAULT
-    ? [COLORS.PRIMARY, COLORS.YELLOW] as const
-    : currentTheme === THEME_PACKS.COLLEGE
-      ? [COLORS.LIGHT, COLORS.YELLOW] as const
-      : [COLORS.LIGHT, COLORS.YELLOW] as const
-}
-                  textColor={COLORS.TEXT_DARK}
-                  fontSize={SIZES.SUBTITLE}
-                  fontFamily={FONTS.DOSIS_BOLD}
-                  paddingHorizontal={SIZES.PADDING_LARGE}
-                  paddingVertical={SIZES.PADDING_MEDIUM}
-                  style={[
-                    styles.spinButton,
-                    isSpinning && styles.spinButtonDisabled,
-                  ]}
-                />
-=======
                 <View style={{ overflow: "hidden" }}>
                   {/* Shine Layer 1 */}
                   <Animated.View
@@ -708,7 +640,7 @@
                     ]}
                   />
                   {/* Shine Layer 2 */}
-                  <Animated.View
+                  {/* <Animated.View
                     pointerEvents="none"
                     style={[
                       styles.glareLayer2,
@@ -721,7 +653,7 @@
                         ],
                       },
                     ]}
-                  />
+                  /> */}
                   <Button
                     text={
                       isSpinning
@@ -732,22 +664,23 @@
                     }
                     onPress={spinWheel}
                     disabled={isSpinning}
-                    backgroundGradient={
-                      pendingUpsell
-                        ? [COLORS.YELLOW, COLORS.YELLOW] as const
-                        : [COLORS.DARK_GREEN, COLORS.YELLOW] as const
-                    }
-                    textColor={COLORS.TEXT_DARK}
-                    fontSize={SIZES.SUBTITLE}
-                    fontFamily={FONTS.DOSIS_BOLD}
-                    shadowIntensity={5}
-                    // shadowRadius={12}
-                    paddingHorizontal={SIZES.PADDING_LARGE}
-                    paddingVertical={SIZES.PADDING_MEDIUM}
-                    style={styles.spinButton}
+                  backgroundGradient={
+  currentTheme === THEME_PACKS.DEFAULT
+    ? [COLORS.PRIMARY, COLORS.YELLOW] as const
+    : currentTheme === THEME_PACKS.COLLEGE
+      ? [COLORS.LIGHT, COLORS.YELLOW] as const
+      : [COLORS.LIGHT, COLORS.YELLOW] as const
+}   textColor={COLORS.TEXT_DARK}
+                  fontSize={SIZES.SUBTITLE}
+                  fontFamily={FONTS.DOSIS_BOLD}
+                  paddingHorizontal={SIZES.PADDING_LARGE}
+                  paddingVertical={SIZES.PADDING_MEDIUM}
+                  style={[
+                    styles.spinButton,
+                    isSpinning && styles.spinButtonDisabled,
+                  ]}
                   />
                 </View>
->>>>>>> 765a9bb4
               </Surface>
             </Animated.View>
           </LinearGradient>
@@ -953,20 +886,7 @@
     zIndex: 1,
     transform: [{ rotate: "5deg" }],
   },
-  upsellTooltip: {
-    position: "absolute",
-    top: -40, // Adjust as needed
-    backgroundColor: COLORS.YELLOW,
-    color: COLORS.TEXT_DARK,
-    paddingVertical: SIZES.PADDING_SMALL,
-    paddingHorizontal: SIZES.PADDING_MEDIUM,
-    borderRadius: 8,
-    zIndex: 10,
-    ...SIZES.TEXT_SHADOW_SMALL,
-    fontFamily: FONTS.DOSIS_BOLD,
-    fontSize: SIZES.CAPTION,
-    textAlign: "center",
-  },
+
   debugInfo: {
     position: "absolute",
     top: 0,
@@ -976,9 +896,4 @@
     borderRadius: 8,
     zIndex: 10,
   },
-  debugText: {
-    color: COLORS.TEXT_PRIMARY,
-    fontSize: SIZES.CAPTION,
-    fontFamily: FONTS.DOSIS_BOLD,
-  },
 });