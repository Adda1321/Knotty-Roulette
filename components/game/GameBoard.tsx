--- conflicted
+++ resolved
@@ -660,10 +660,6 @@
     backgroundColor: "rgba(255, 255, 255, 0.05)", // More transparent
     zIndex: 1,
   },
-<<<<<<< HEAD
-});
- 
-=======
   mascotContainer: {
     alignSelf: "flex-end",
     marginRight: -10,
@@ -678,4 +674,4 @@
     transform: [{ rotate: "5deg" }],
   },
 });
->>>>>>> 4fb94555
+ 