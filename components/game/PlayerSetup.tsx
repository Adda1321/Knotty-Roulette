import Constants from "expo-constants";
import { LinearGradient } from "expo-linear-gradient";
import React, { useEffect, useRef, useState } from "react";
import { Surface } from "react-native-paper";

import {
    Animated,
    Easing,
    Image,
    KeyboardAvoidingView,
    Platform,
    ScrollView,
    StyleSheet,
    Text,
    TextInput,
    TouchableOpacity,
    View,
} from "react-native";

import { router } from "expo-router";
import { SafeAreaView } from "react-native-safe-area-context";
import { FONTS, SIZES, THEME_PACKS } from "../../constants/theme";
import { useTheme } from "../../contexts/ThemeContext";
import audioService from "../../services/audio";
import Button from "../ui/Button";
import CustomModal from "../ui/CustomModal";
import SoundSettings from "../ui/SoundSettings";
import StoreButton from "../ui/StoreButton";
<<<<<<< HEAD
import ThemeStore from "../ui/ThemeStore";
=======

>>>>>>> 55db6daa
interface PlayerSetupProps {
  onStartGame: (playerNames: string[]) => void;
}

export default function PlayerSetup({ onStartGame }: PlayerSetupProps) {
  const { COLORS, currentTheme } = useTheme();

  // Debug logging
  console.log("🎨 PlayerSetup: Current theme:", currentTheme);

  // Monitor theme changes
  useEffect(() => {
    console.log("🎨 PlayerSetup: Theme changed to:", currentTheme);
  }, [currentTheme]);
  
  const [players, setPlayers] = useState<string[]>(["", ""]); // Default two empty players
  const [showNotEnoughPlayersModal, setShowNotEnoughPlayersModal] =
    useState(false);
  const [shouldScroll, setShouldScroll] = useState(false);
  const scrollViewRef = useRef<ScrollView>(null);

  // Add this for debugging
  const buildProfile = Constants.expoConfig?.extra?.eas?.buildProfile;
  const isDev = __DEV__;

  const addPlayer = () => {
    audioService.playSound("buttonPress");
    audioService.playHaptic("light");
    if (players.length < 8) {
      setPlayers([...players, ""]); // Add empty player field
      // Trigger scroll to bottom on next render
      setTimeout(() => {
        scrollViewRef.current?.scrollToEnd({ animated: true });
      }, 100);
    }
  };

  const removePlayer = (index: number) => {
    if (players.length > 2) {
      // Prevent removing below minimum 2 players
      const newPlayers = players.filter((_, i) => i !== index);
      setPlayers(newPlayers);
    }
  };

  const updatePlayer = (index: number, name: string) => {
    const newPlayers = [...players];
    newPlayers[index] = name;
    setPlayers(newPlayers);
  };
  const waveAnim = useRef(new Animated.Value(0)).current;

  useEffect(() => {
    Animated.loop(
      Animated.timing(waveAnim, {
        toValue: 1,
        duration: 1000,
        easing: Easing.linear,
        useNativeDriver: true,
      })
    ).start();
  }, []);
  const translateY = waveAnim.interpolate({
    inputRange: [0, 0.25, 0.5, 0.75, 1],
    outputRange: [0, -6, 0, 6, 0],
  });
  const startGame = () => {
    audioService.playHaptic("medium"); // add haptic here too
    audioService.playSound("buttonPress");
    const validPlayers = players.filter((name) => name.trim());

    if (validPlayers.length < 2) {
      setShowNotEnoughPlayersModal(true);
      return;
    }

    onStartGame(validPlayers);
  };

  // Check if we need scrolling based on number of players
  useEffect(() => {
    // Estimate if we need scrolling (roughly 4-5 players fit on screen)
    setShouldScroll(players.length > 4);
  }, [players.length]);

  return (
    <LinearGradient
      colors={[
        COLORS.PRIMARY, COLORS.LIGHT, COLORS.DARK,
        
        ]}
      style={styles.container}
    >
      <SafeAreaView style={styles.safeArea}>
        <KeyboardAvoidingView
          behavior={Platform.OS === "ios" ? "padding" : "height"}
          style={styles.keyboardView}
        >
          <View style={styles.header}>
            <View style={styles.headerTop}>
              <SoundSettings
                onPress={() => {
                  audioService.playSound("buttonPress");
                  audioService.playHaptic("medium");
                }}
              />

              <View style={styles.buttonSpacer} />

              <StoreButton
                onPress={() => {
                  audioService.playSound("buttonPress");
                  audioService.playHaptic("medium");
                  router.push("/theme-store?isGameActive=false");
                }}
              />
            </View>

            <View style={styles.mascotContainer}>
           <Image
                source={
                  currentTheme === THEME_PACKS.DEFAULT
                    ? require("../../assets/images/MascotImages/Default/Knotty-Mascot-no-legs.png")
                    : currentTheme === THEME_PACKS.COLLEGE
                    ? require("../../assets/images/MascotImages/College/College-legs-mascot.png")
                    : require("../../assets/images/MascotImages/Couple/Couple-legs-mascot.png")
                }
                style={styles.mascotImage}
                resizeMode="contain"
              />
            </View>
          {/* Title with conditional rendering for edition text */}
                     <Text style={[
              styles.title, 
              { 
                color: currentTheme === THEME_PACKS.DEFAULT 
                  ? COLORS.TEXT 
                  : currentTheme === THEME_PACKS.COLLEGE 
                    ? COLORS.TEXT
                    : COLORS.TEXT 
              }
            ]}>
              KNOTTY ROULETTE
            </Text>

            
            {currentTheme === THEME_PACKS.COLLEGE && (
              <Text style={[styles.editionText, { color: COLORS.THEMEPACKNAME,
 }]}>
                COLLEGE EDITION
              </Text>
            )}
            
            {currentTheme === THEME_PACKS.COUPLE && (
              <Text style={[styles.editionText, { color: COLORS.FIELDS }]}>
                COUPLES PACK
              </Text>
            )}
            <Text style={[styles.subtitle, { color: COLORS.TEXT_PRIMARY }]}>
              Add Players to Begin
            </Text>

            {/* Add debug info here */}
            {/* <View style={styles.debugInfo}>
              <Text style={styles.debugText}>
                Build Profile: {buildProfile || "undefined"}
              </Text>
              <Text style={styles.debugText}>
                __DEV__: {isDev ? "true" : "false"}
              </Text>
            </View> */}
          </View>

          <ScrollView style={styles.content}>
            <View style={styles.playerList}>
              {shouldScroll ? (
                // Scrollable version
                <ScrollView
                  ref={scrollViewRef}
                  showsVerticalScrollIndicator={false}
                  style={styles.playerListScroll}
                  contentContainerStyle={styles.playerListContent}
                >
                  {players.map((player, index) => (
                    <View key={index}>
                      <View
                        style={[
                          styles.playerInputContainer,
                          {
                            backgroundColor: COLORS.FIELDS,
                            borderColor: COLORS.CARD_BORDER,
                          },
                        ]}
                      >
                        {/* Player input field */}
                        <TextInput
                          style={styles.playerInput}
                          placeholder={`Player ${index + 1}`}
                          placeholderTextColor="#a1a1a1"
                          value={player}
                          onChangeText={(text) => updatePlayer(index, text)}
                          maxLength={20}
                          selectionColor="#e94560"
                        />
                        {/* Remove button */}
                        {players.length > 2 && (
                          <TouchableOpacity
                            style={[
                              styles.removeButton,
                              {
                                backgroundColor: COLORS.OFFLINE,
                              },
                            ]}
                            onPress={() => {
                              audioService.playSound("buttonPress");
                              audioService.playHaptic("light");
                              removePlayer(index);
                            }}
                          >
                            <Text
                              style={[
                                styles.removeButtonText,
                                { color: COLORS.TEXT_PRIMARY },
                              ]}
                            >
                              ✕
                            </Text>
                          </TouchableOpacity>
                        )}
                      </View>

                      {/* Add Player button - now with double border in both cases */}
                      {index === players.length - 1 && players.length < 8 && (
                        <View
                          style={[
                            styles.doubleBorderOuter,
                            {
                              borderColor: COLORS.YELLOW,
                              backgroundColor: COLORS.YELLOW,
                            },
                          ]}
                        >
                          <View
                            style={[
                              styles.doubleBorderInner,
                              {
                                borderColor: "#BE960C",
                                // backgroundColor: "#BE960C",
                              },
                            ]}
                          >
                            <Button
                              text="+ Add Player"
                              onPress={addPlayer}
                              backgroundColor={COLORS.YELLOW}
                              textColor={COLORS.TEXT_DARK}
                              fontSize={SIZES.BODY}
                              fontFamily={FONTS.DOSIS_MEDIUM}
                              fontWeight="800"
                              paddingHorizontal={SIZES.PADDING_SMALL}
                              paddingVertical={SIZES.PADDING_SMALL}
                              style={{ borderRadius: 4 }}
                            />
                          </View>
                        </View>
                      )}
                    </View>
                  ))}
                </ScrollView>
              ) : (
                // Non-scrollable version
                <>
                  {players.map((player, index) => (
                    <View key={index}>
                      <View
                        style={[
                          styles.playerInputContainer,
                          {
                            backgroundColor: COLORS.FIELDS,
                            borderColor: COLORS.CARD_BORDER,
                          },
                        ]}
                      >
                        {/* Player input field */}
                        <TextInput
                          style={styles.playerInput}
                          placeholder={`Player ${index + 1}`}
                          placeholderTextColor="#a1a1a1"
                          value={player}
                          onChangeText={(text) => updatePlayer(index, text)}
                          maxLength={20}
                          selectionColor="#e94560"
                        />
                        {/* Remove button */}
                        {players.length > 2 && (
                          <TouchableOpacity
                            style={[
                              styles.removeButton,
                              {
                                backgroundColor: COLORS.OFFLINE,
                              },
                            ]}
                            onPress={() => {
                              audioService.playSound("buttonPress");
                              audioService.playHaptic("light");
                              removePlayer(index);
                            }}
                          >
                            <Text
                              style={[
                                styles.removeButtonText,
                                { color: COLORS.TEXT_PRIMARY },
                              ]}
                            >
                              ✕
                            </Text>
                          </TouchableOpacity>
                        )}
                      </View>

                      {/* Add Player button - now with double border */}
                      {index === players.length - 1 && players.length < 8 && (
                        <View
                          style={[
                            styles.doubleBorderOuter,
                            {
      borderColor: currentTheme === THEME_PACKS.DEFAULT ? COLORS.YELLOW : COLORS.LIGHTEST,
      backgroundColor: currentTheme === THEME_PACKS.DEFAULT ? COLORS.YELLOW : COLORS.LIGHTEST,
    },
                          ]}
                        >
                          <View
                            style={[
                              styles.doubleBorderInner,
                              {
                                borderColor: currentTheme === THEME_PACKS.DEFAULT? "#BE960C" : COLORS.DARK,
                              },
                            ]}
                          >
                            <Button
                              text="+ Add Player"
                              onPress={addPlayer}
                            backgroundColor={currentTheme === THEME_PACKS.DEFAULT ? COLORS.YELLOW : COLORS.LIGHTEST}
                              textColor={currentTheme === THEME_PACKS.DEFAULT ? COLORS.TEXT_DARK : "#FFFFFF"}
                              fontSize={SIZES.CAPTION}
                              fontFamily={FONTS.DOSIS_BOLD}
                              fontWeight="600"
                              paddingHorizontal={SIZES.PADDING_SMALL}
                              paddingVertical={SIZES.PADDING_SMALL}
                              style={{ borderRadius: 4 }}
                            />
                          </View>
                        </View>
                      )}
                    </View>
                  ))}
                </>
              )}
            </View>

            <View style={styles.startButtonContainer}>
              <Animated.View style={{ transform: [{ translateY }] }}>
                <Surface elevation={5} style={{ borderRadius: 8 }}>
                  <View style={[styles.startButtonOuter,
                    {
    borderColor: COLORS.LIGHTEST,// They changed it

                    }
                  ]}>
                    <Button
                      text={
                        <View
                          style={{ flexDirection: "row", alignItems: "center" ,
    borderColor: COLORS.LIGHTEST,// They changed it


                          }}
                        >
                          <Image
                            source={require("../../assets/images/play-button-arrowhead.png")}
                            style={{ width: 14, height: 14, marginRight: 8 }}
                          />
                          <Text
                            style={{
                              color: COLORS.TEXT_DARK,
                              fontSize: SIZES.SUBTITLE,
                              fontFamily: FONTS.DOSIS_BOLD,
                            }}
                          >
                            START GAME
                          </Text>
                        </View>
                      }
                      onPress={() => {
                        audioService.playHaptic("medium");
                        startGame();
                      }}
                      disabled={players.filter((p) => p.trim()).length < 2}
                      backgroundColor={
                        players.filter((p) => p.trim()).length < 2
                         ? COLORS.DARK
                          : currentTheme === THEME_PACKS.COLLEGE ? COLORS.YELLOW : COLORS.PRIMARY
                      }
                      textColor={currentTheme === THEME_PACKS.COLLEGE ? COLORS.TEXT_DARK : COLORS.TEXT_PRIMARY}
                      backgroundGradient={
                        currentTheme === THEME_PACKS.COLLEGE 
                          ? [COLORS.YELLOW, COLORS.YELLOW] as const 
                          : [COLORS.LIGHTEST, COLORS.YELLOW] as const
                      }
                      paddingHorizontal={SIZES.PADDING_LARGE}
                      paddingVertical={15}
                      style={styles.startButtonInner}
                    />
                  </View>
                </Surface>
              </Animated.View>
            </View>
          </ScrollView>
        </KeyboardAvoidingView>
      </SafeAreaView>

      {/* Not Enough Players Modal */}
      <CustomModal
        visible={showNotEnoughPlayersModal}
        onClose={() => setShowNotEnoughPlayersModal(false)}
        title="Not Enough Players"
        message="You need at least 2 players to start the game."
        showCloseButton={true}
        closeButtonText="OK"
        showConfirmButton={false}
      />

      {/* ThemeStore is now a page component, navigation handled by router */}
    </LinearGradient>
  );
}

const styles = StyleSheet.create({
  container: {
    flex: 1,
    padding: SIZES.PADDING_MEDIUM,
  },
  safeArea: {
    flex: 1,
  },
  keyboardView: {
    flex: 1,
  },
  header: {
    alignItems: "center",
    marginBottom: SIZES.PADDING_XLARGE,
  },
  headerTop: {
    flexDirection: "row",
    justifyContent: "flex-start",
    alignItems: "center",
    width: "100%",
    paddingHorizontal: SIZES.PADDING_SMALL,
    marginBottom: SIZES.PADDING_SMALL,
  },
  title: {
    fontSize: 40,
    fontFamily: FONTS.DOSIS_BOLD,
    textAlign: "center",
    ...SIZES.TEXT_SHADOW_MEDIUM,
    marginTop: -48,
  },
  subtitle: {
    fontSize: SIZES.BODY,
    fontFamily: FONTS.DOSIS_BOLD,
    textAlign: "center",
    marginBottom: SIZES.PADDING_LARGE,
  },
  content: {
    flex: 1,
    paddingHorizontal: 25,
  },
  playerList: {
    marginBottom: 20,
  },
  playerListScroll: {
    maxHeight: 300, // Limit height when scrolling is needed
  },
  playerListContent: {
    // backgroundColor:"red",
    // paddingBottom: SIZES.PADDING_SMALL,
  },
  playerInputContainer: {
    flexDirection: "row",
    alignItems: "center",
    marginBottom: 10,
    borderRadius: SIZES.BORDER_RADIUS_SMALL,
    paddingHorizontal: 15,
    paddingVertical: 5,
    borderWidth: 1,
    ...SIZES.SHADOW_SMALL,
  },
  playerInput: {
    flex: 1,
    fontSize: SIZES.BODY,
    // color: COLOR ,
    paddingVertical: 12,
    fontFamily: FONTS.DOSIS_BOLD,
  },
  removeButton: {
    width: 28,
    height: 28,
    borderRadius: 14,
    justifyContent: "center",
    alignItems: "center",
  },
  removeButtonText: {
    fontSize: SIZES.BODY,
    fontWeight: "bold",
  },
  addPlayerButton: {},
  startButtonContainer: {
    marginTop: 10,
    marginBottom: 40,
  },
  startButton: {
    borderRadius: SIZES.BORDER_RADIUS_MEDIUM,
  },
  spacer: {
    width: SIZES.PADDING_LARGE, // Adjust as needed for spacing
  },
  debugInfo: {
    backgroundColor: "rgba(0,0,0,0.3)",
    padding: 8,
    borderRadius: 8,
    marginTop: 10,
  },
  debugText: {
    fontSize: 12,
    fontFamily: FONTS.PRIMARY,
    textAlign: "center",
  },

  mascotContainer: {
    alignSelf: "flex-end",
    marginRight: Platform.OS === "ios" ? 20 : 0,
  },

  mascotImage: {
    width: 150,
    height: 150,
    zIndex: 1,
    transform: [{ rotate: "5deg" }],
    marginBottom: Platform.OS === "ios" ? 0 : -5,
  },
  doubleBorderOuter: {
    borderWidth: 2,
    borderRadius: 6,
    padding: 2,
    elevation: 6,
    shadowColor: "#000",
    shadowOffset: { width: 0, height: 2 },
    shadowOpacity: 0.2,
    shadowRadius: 4,
    marginTop: 10,
  },
  doubleBorderInner: {
    borderWidth: 3,
    borderRadius: 6,
  },
  startButtonOuter: {
    borderWidth: 3,
    borderRadius: 8,
    elevation: 6,
    shadowColor: "#000",
    shadowOffset: { width: 0, height: 3 },
    shadowOpacity: 0.3,
    shadowRadius: 6,
    overflow: "hidden", // Ensures clean rounded corners
  },
  startButtonInner: {
    borderRadius: 5, // Slightly less than outer for border effect
    overflow: "hidden", // Important for gradient + borderRadius
  },

  buttonSpacer: {
    width: SIZES.PADDING_SMALL, // Space between buttons
  },
   editionText: {
    fontSize: SIZES.EXTRALARGE,
    fontFamily: FONTS.DOSIS_BOLD,
    textAlign: "center",
    marginBottom: SIZES.PADDING_SMALL,
    letterSpacing: 0,
    textShadowOffset: { width: 1, height: 1 },
    textShadowRadius: 1,
  },
});<|MERGE_RESOLUTION|>--- conflicted
+++ resolved
@@ -4,17 +4,17 @@
 import { Surface } from "react-native-paper";
 
 import {
-    Animated,
-    Easing,
-    Image,
-    KeyboardAvoidingView,
-    Platform,
-    ScrollView,
-    StyleSheet,
-    Text,
-    TextInput,
-    TouchableOpacity,
-    View,
+  Animated,
+  Easing,
+  Image,
+  KeyboardAvoidingView,
+  Platform,
+  ScrollView,
+  StyleSheet,
+  Text,
+  TextInput,
+  TouchableOpacity,
+  View,
 } from "react-native";
 
 import { router } from "expo-router";
@@ -26,11 +26,6 @@
 import CustomModal from "../ui/CustomModal";
 import SoundSettings from "../ui/SoundSettings";
 import StoreButton from "../ui/StoreButton";
-<<<<<<< HEAD
-import ThemeStore from "../ui/ThemeStore";
-=======
-
->>>>>>> 55db6daa
 interface PlayerSetupProps {
   onStartGame: (playerNames: string[]) => void;
 }
@@ -45,7 +40,7 @@
   useEffect(() => {
     console.log("🎨 PlayerSetup: Theme changed to:", currentTheme);
   }, [currentTheme]);
-  
+
   const [players, setPlayers] = useState<string[]>(["", ""]); // Default two empty players
   const [showNotEnoughPlayersModal, setShowNotEnoughPlayersModal] =
     useState(false);
@@ -118,10 +113,7 @@
 
   return (
     <LinearGradient
-      colors={[
-        COLORS.PRIMARY, COLORS.LIGHT, COLORS.DARK,
-        
-        ]}
+      colors={[COLORS.PRIMARY, COLORS.LIGHT, COLORS.DARK]}
       style={styles.container}
     >
       <SafeAreaView style={styles.safeArea}>
@@ -144,13 +136,16 @@
                 onPress={() => {
                   audioService.playSound("buttonPress");
                   audioService.playHaptic("medium");
-                  router.push("/theme-store?isGameActive=false");
+                  router.push({
+                    pathname: "/theme-store",
+                    params: { isGameActive: "false" },
+                  } as any); // Temporary fix if types are strict
                 }}
               />
             </View>
 
             <View style={styles.mascotContainer}>
-           <Image
+              <Image
                 source={
                   currentTheme === THEME_PACKS.DEFAULT
                     ? require("../../assets/images/MascotImages/Default/Knotty-Mascot-no-legs.png")
@@ -162,28 +157,31 @@
                 resizeMode="contain"
               />
             </View>
-          {/* Title with conditional rendering for edition text */}
-                     <Text style={[
-              styles.title, 
-              { 
-                color: currentTheme === THEME_PACKS.DEFAULT 
-                  ? COLORS.TEXT 
-                  : currentTheme === THEME_PACKS.COLLEGE 
-                    ? COLORS.TEXT
-                    : COLORS.TEXT 
-              }
-            ]}>
+            {/* Title with conditional rendering for edition text */}
+            <Text
+              style={[
+                styles.title,
+                {
+                  color:
+                    currentTheme === THEME_PACKS.DEFAULT
+                      ? COLORS.TEXT
+                      : currentTheme === THEME_PACKS.COLLEGE
+                      ? COLORS.TEXT
+                      : COLORS.TEXT,
+                },
+              ]}
+            >
               KNOTTY ROULETTE
             </Text>
 
-            
             {currentTheme === THEME_PACKS.COLLEGE && (
-              <Text style={[styles.editionText, { color: COLORS.THEMEPACKNAME,
- }]}>
+              <Text
+                style={[styles.editionText, { color: COLORS.THEMEPACKNAME }]}
+              >
                 COLLEGE EDITION
               </Text>
             )}
-            
+
             {currentTheme === THEME_PACKS.COUPLE && (
               <Text style={[styles.editionText, { color: COLORS.FIELDS }]}>
                 COUPLES PACK
@@ -357,24 +355,41 @@
                           style={[
                             styles.doubleBorderOuter,
                             {
-      borderColor: currentTheme === THEME_PACKS.DEFAULT ? COLORS.YELLOW : COLORS.LIGHTEST,
-      backgroundColor: currentTheme === THEME_PACKS.DEFAULT ? COLORS.YELLOW : COLORS.LIGHTEST,
-    },
+                              borderColor:
+                                currentTheme === THEME_PACKS.DEFAULT
+                                  ? COLORS.YELLOW
+                                  : COLORS.LIGHTEST,
+                              backgroundColor:
+                                currentTheme === THEME_PACKS.DEFAULT
+                                  ? COLORS.YELLOW
+                                  : COLORS.LIGHTEST,
+                            },
                           ]}
                         >
                           <View
                             style={[
                               styles.doubleBorderInner,
                               {
-                                borderColor: currentTheme === THEME_PACKS.DEFAULT? "#BE960C" : COLORS.DARK,
+                                borderColor:
+                                  currentTheme === THEME_PACKS.DEFAULT
+                                    ? "#BE960C"
+                                    : COLORS.DARK,
                               },
                             ]}
                           >
                             <Button
                               text="+ Add Player"
                               onPress={addPlayer}
-                            backgroundColor={currentTheme === THEME_PACKS.DEFAULT ? COLORS.YELLOW : COLORS.LIGHTEST}
-                              textColor={currentTheme === THEME_PACKS.DEFAULT ? COLORS.TEXT_DARK : "#FFFFFF"}
+                              backgroundColor={
+                                currentTheme === THEME_PACKS.DEFAULT
+                                  ? COLORS.YELLOW
+                                  : COLORS.LIGHTEST
+                              }
+                              textColor={
+                                currentTheme === THEME_PACKS.DEFAULT
+                                  ? COLORS.TEXT_DARK
+                                  : "#FFFFFF"
+                              }
                               fontSize={SIZES.CAPTION}
                               fontFamily={FONTS.DOSIS_BOLD}
                               fontWeight="600"
@@ -394,19 +409,21 @@
             <View style={styles.startButtonContainer}>
               <Animated.View style={{ transform: [{ translateY }] }}>
                 <Surface elevation={5} style={{ borderRadius: 8 }}>
-                  <View style={[styles.startButtonOuter,
-                    {
-    borderColor: COLORS.LIGHTEST,// They changed it
-
-                    }
-                  ]}>
+                  <View
+                    style={[
+                      styles.startButtonOuter,
+                      {
+                        borderColor: COLORS.LIGHTEST, // They changed it
+                      },
+                    ]}
+                  >
                     <Button
                       text={
                         <View
-                          style={{ flexDirection: "row", alignItems: "center" ,
-    borderColor: COLORS.LIGHTEST,// They changed it
-
-
+                          style={{
+                            flexDirection: "row",
+                            alignItems: "center",
+                            borderColor: COLORS.LIGHTEST, // They changed it
                           }}
                         >
                           <Image
@@ -431,14 +448,20 @@
                       disabled={players.filter((p) => p.trim()).length < 2}
                       backgroundColor={
                         players.filter((p) => p.trim()).length < 2
-                         ? COLORS.DARK
-                          : currentTheme === THEME_PACKS.COLLEGE ? COLORS.YELLOW : COLORS.PRIMARY
+                          ? COLORS.DARK
+                          : currentTheme === THEME_PACKS.COLLEGE
+                          ? COLORS.YELLOW
+                          : COLORS.PRIMARY
                       }
-                      textColor={currentTheme === THEME_PACKS.COLLEGE ? COLORS.TEXT_DARK : COLORS.TEXT_PRIMARY}
+                      textColor={
+                        currentTheme === THEME_PACKS.COLLEGE
+                          ? COLORS.TEXT_DARK
+                          : COLORS.TEXT_PRIMARY
+                      }
                       backgroundGradient={
-                        currentTheme === THEME_PACKS.COLLEGE 
-                          ? [COLORS.YELLOW, COLORS.YELLOW] as const 
-                          : [COLORS.LIGHTEST, COLORS.YELLOW] as const
+                        currentTheme === THEME_PACKS.COLLEGE
+                          ? ([COLORS.YELLOW, COLORS.YELLOW] as const)
+                          : ([COLORS.LIGHTEST, COLORS.YELLOW] as const)
                       }
                       paddingHorizontal={SIZES.PADDING_LARGE}
                       paddingVertical={15}
@@ -614,7 +637,7 @@
   buttonSpacer: {
     width: SIZES.PADDING_SMALL, // Space between buttons
   },
-   editionText: {
+  editionText: {
     fontSize: SIZES.EXTRALARGE,
     fontFamily: FONTS.DOSIS_BOLD,
     textAlign: "center",
