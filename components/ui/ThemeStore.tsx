import { Ionicons } from "@expo/vector-icons";
import { router } from "expo-router";
import React, { useEffect, useState } from "react";
import {
  Alert,
  Dimensions,
  Image,
  Modal,
  ScrollView,
  StyleSheet,
  Text,
  TouchableOpacity,
  View,
} from "react-native";
import {COLORS as THEME_COLORS,
  COLORS,
  FONTS,
  SIZES,
  THEME_PACKS,
  THEME_PACK_DATA,
  ThemePackId,
} from "../../constants/theme";
import { useTheme } from "../../contexts/ThemeContext"; // Add useTheme hook
import audioService from "../../services/audio";
import purchaseService from "../../services/purchaseService";
import themePackService from "../../services/themePackService";
import upsellService from "../../services/upsellService";
import userService from "../../services/userService";
import { getSampleChallenges } from "../../utils/themeHelpers";
import Button from "./Button";
import CustomModal from "./CustomModal";
<<<<<<< HEAD
=======
import UpsellModal from "./UpsellModal";

>>>>>>> 31e73d41
const { width: screenWidth } = Dimensions.get("window");

interface ThemePack {
  id: string;
  name: string;
  description: string;
  price: string;
  image: any;
  previewImage: any;
  isOwned: boolean;
  isLocked: boolean;
  isCurrent: boolean;
  emoji: string;
}

export default function ThemeStore({
  isGameActive = false, // Add prop to check if game is active
}: {
  isGameActive?: boolean;
}) {
  const { switchTheme } = useTheme(); // Add theme context hook
  const [showPreview, setShowPreview] = useState(false);
  const [selectedPack, setSelectedPack] = useState<ThemePack | null>(null);
  const [themePacks, setThemePacks] = useState<ThemePack[]>([]);
  const [isPurchasing, setIsPurchasing] = useState(false);
  const [showPurchaseSuccess, setShowPurchaseSuccess] = useState(false);
  const [purchasedPackName, setPurchasedPackName] = useState("");
  const [showSwitchConfirmation, setShowSwitchConfirmation] = useState(false);
  const [packToSwitch, setPackToSwitch] = useState<ThemePack | null>(null);
  const [showResetConfirmation, setShowResetConfirmation] = useState(false);
<<<<<<< HEAD
  const { COLORS, currentTheme } = useTheme();
  
  // Debug logging
  console.log("🎨 GameBoard: Current theme:", currentTheme);
  
  // Monitor theme changes
  useEffect(() => {
    console.log("🎨 GameBoard: Theme changed to:", currentTheme);
  }, [currentTheme]);
=======
  const [showUpsellModal, setShowUpsellModal] = useState(false);
  const [currentUpsellOffer, setCurrentUpsellOffer] = useState<any>(null);
  const [showPurchaseSuccessModal, setShowPurchaseSuccessModal] = useState(false);
  const [purchaseSuccessData, setPurchaseSuccessData] = useState<{
    title: string;
    message: string;
    action: string;
  } | null>(null);
  const [isAdFreePurchasing, setIsAdFreePurchasing] = useState(false);
  const [purchasingBundleId, setPurchasingBundleId] = useState<string | null>(null);

>>>>>>> 31e73d41
  // Load theme packs with current status
  useEffect(() => {
    loadThemePacks();
    checkShopEntryUpsell();
  }, []);

  const checkShopEntryUpsell = async () => {
    try {
      const upsellType = await upsellService.trackShopEntry();
      if (upsellType !== "none") {
        const offer = upsellService.getUpsellOffer(upsellType, "shop_entry");
        if (offer) {
          setCurrentUpsellOffer(offer);
          setShowUpsellModal(true);
        }
      }
    } catch (error) {
      console.error("Error checking shop entry upsell:", error);
    }
  };

  const loadThemePacks = () => {
    const packsWithStatus = themePackService.getAllPacksWithStatus();
    const packs: ThemePack[] = [
      {
        id: THEME_PACKS.DEFAULT,
        name: THEME_PACK_DATA[THEME_PACKS.DEFAULT].name,
        description: THEME_PACK_DATA[THEME_PACKS.DEFAULT].description,
        price: "Free",
        image: require("../../assets/images/MascotImages/Default/Knotty-Mascot-no-legs.png"),
        previewImage: require("../../assets/images/ThemedPacksImages/DefaultTheme.jpeg"),
        isOwned: packsWithStatus[0].isOwned,
        isLocked: packsWithStatus[0].isLocked,
        isCurrent: packsWithStatus[0].isCurrent,
        emoji: THEME_PACK_DATA[THEME_PACKS.DEFAULT].emoji,
      },
      {
        id: THEME_PACKS.COLLEGE,
        name: THEME_PACK_DATA[THEME_PACKS.COLLEGE].name,
        description: THEME_PACK_DATA[THEME_PACKS.COLLEGE].description,
        price: `$${THEME_PACK_DATA[THEME_PACKS.COLLEGE].price}`,
        image: require("../../assets/images/MascotImages/College/College-legs-mascot.png"),
        previewImage: require("../../assets/images/ThemedPacksImages/CollegeThemePack.jpeg"),
        isOwned: packsWithStatus[1].isOwned,
        isLocked: packsWithStatus[1].isLocked,
        isCurrent: packsWithStatus[1].isCurrent,
        emoji: THEME_PACK_DATA[THEME_PACKS.COLLEGE].emoji,
      },
      {
        id: THEME_PACKS.COUPLE,
        name: THEME_PACK_DATA[THEME_PACKS.COUPLE].name,
        description: THEME_PACK_DATA[THEME_PACKS.COUPLE].description,
        price: `$${THEME_PACK_DATA[THEME_PACKS.COUPLE].price}`,
        image: require("../../assets/images/MascotImages/Couple/Couple-legs-mascot.png"),
        previewImage: require("../../assets/images/ThemedPacksImages/CoupleThemePack.jpeg"),
        isOwned: packsWithStatus[2].isOwned,
        isLocked: packsWithStatus[2].isLocked,
        isCurrent: packsWithStatus[2].isCurrent,
        emoji: THEME_PACK_DATA[THEME_PACKS.COUPLE].emoji,
      },
    ];
    setThemePacks(packs);
  };

  const [passiveOffers, setPassiveOffers] = useState<any[]>([]);

  // Load passive offers based on user state
  useEffect(() => {
    loadPassiveOffers();
  }, []);

  const loadPassiveOffers = () => {
    const offers = upsellService.getPassiveUpsells();
    setPassiveOffers(offers);

    // Debug: Log user status and passive offers
    const isPremium = userService.isPremium();
    const purchasedPacks = themePackService.getPurchasedPacks();
    console.log("🔍 ThemeStore Debug:", {
      userStatus: isPremium ? "Premium (Ad-Free)" : "Free User",
      ownedThemePacks: purchasedPacks.length,
      totalThemePacks: Object.keys(themePackService.getAllPacksWithStatus())
        .length,
      passiveOffersCount: offers.length,
      passiveOffers: offers.map((o) => ({
        id: o.id,
        title: o.title,
        price: o.primaryButton.price,
      })),
      adFreeButtonVisible: !isPremium,
      adFreeButtonAction: "Direct Ad-Free purchase ($2.99)",
    });
  };

  const openPreview = (pack: ThemePack) => {
    setSelectedPack(pack);
    setShowPreview(true);
  };

  const closePreview = () => {
    setShowPreview(false);
    setSelectedPack(null);
  };

  const handlePurchase = async (pack: ThemePack) => {
    if (pack.isOwned) return;

    setIsPurchasing(true);
    try {
      const success = await themePackService.purchasePack(pack.id as any);

      if (success) {
        setPurchasedPackName(pack.name);
        setShowPurchaseSuccess(true);
        // Play sound after modal is shown for better audio timing
        setTimeout(() => {
          audioService.playSound("bonusAchieved");
          audioService.playHaptic("success");
        }, 100);
        loadThemePacks(); // Refresh the list
        loadPassiveOffers(); // Refresh passive offers
        closePreview();
      } else {
        setPurchaseSuccessData({
          title: "❌ Purchase Failed",
          message: "Unable to complete purchase. Please try again.",
          action: "OK"
        });
        setShowPurchaseSuccessModal(true);
      }
    } catch (error) {
      setPurchaseSuccessData({
        title: "❌ Error",
        message: "An error occurred during purchase.",
        action: "OK"
      });
      setShowPurchaseSuccessModal(true);
    } finally {
      setIsPurchasing(false);
    }
  };

  const handlePackSelection = async (pack: ThemePack) => {
    if (!pack.isOwned) return;

    console.log("🎨 ThemeStore: User wants to switch to theme:", pack.id);
    console.log("🎨 ThemeStore: Pack details:", pack);

    // Show confirmation modal instead of direct switch
    setPackToSwitch(pack);
    setShowSwitchConfirmation(true);
  };

  const confirmThemeSwitch = async () => {
    if (!packToSwitch) return;
    console.log("Pack to switch ID", packToSwitch.id);
    // Use theme context to switch themes - this will update all components
    const success = await switchTheme(packToSwitch.id as ThemePackId);
    if (success) {
      loadThemePacks(); // Refresh to show current selection
      audioService.playSound("buttonPress");
      audioService.playHaptic("light");
      console.log(
        "🎨 ThemeStore: Theme switched successfully to:",
        packToSwitch.id
      );
    } else {
      console.log("❌ ThemeStore: Failed to switch theme to:", packToSwitch.id);
    }

    setShowSwitchConfirmation(false);
    setPackToSwitch(null);
  };

  const handleAdFreeOnlyPurchase = async () => {
    audioService.playHaptic("medium");
    audioService.playSound("buttonPress");

    setIsAdFreePurchasing(true);

    try {
      const success = await purchaseService.purchasePremiumPack();

      if (success) {
        // Refresh passive offers and theme packs
        loadPassiveOffers();
        loadThemePacks();

        // Show success feedback
        audioService.playSound("bonusAchieved");
        audioService.playHaptic("success");

        // Show custom success modal
        setPurchaseSuccessData({
          title: "🎉 Ad-Free Activated!",
          message: "You're now a premium user! No more ads during gameplay.",
          action: "Awesome!"
        });
        setShowPurchaseSuccessModal(true);
      } else {
        setPurchaseSuccessData({
          title: "❌ Purchase Failed",
          message: "Unable to complete purchase. Please try again.",
          action: "OK"
        });
        setShowPurchaseSuccessModal(true);
      }
    } catch (error) {
      setPurchaseSuccessData({
        title: "❌ Error",
        message: "An error occurred during purchase.",
        action: "OK"
      });
      setShowPurchaseSuccessModal(true);
    } finally {
      setIsAdFreePurchasing(false);
    }
  };

  const handlePassiveOfferPurchase = async (offer: any) => {
    // Don't process if this is a completed offer
    if (offer.isCompleted || offer.primaryButton.action === "none") {
      return;
    }

    audioService.playHaptic("medium");
    audioService.playSound("buttonPress");

    // Set loading state for this specific bundle
    setPurchasingBundleId(offer.id);

    // Handle passive offer purchase based on action type
    try {
      let success = false;

      if (offer.primaryButton.action === "ad_free") {
        success = await purchaseService.purchasePremiumPack();
      } else if (offer.primaryButton.action === "theme_packs") {
        success = await themePackService.purchasePack("college");
        if (success) {
          success = await themePackService.purchasePack("couple");
        }
      } else if (offer.primaryButton.action === "complete_set") {
        success = await themePackService.purchasePack("couple");
      } else if (offer.primaryButton.action === "all_in_bundle") {
        success = await purchaseService.purchasePremiumPack();
        if (success) {
          success = await themePackService.purchasePack("college");
          if (success) {
            success = await themePackService.purchasePack("couple");
          }
        }
      }

      if (success) {
        // Refresh passive offers and theme packs
        loadPassiveOffers();
        loadThemePacks();

        // Show success feedback
        audioService.playSound("bonusAchieved");
        audioService.playHaptic("success");
        
        // Show custom success modal
        setPurchaseSuccessData({
          title: "🎉 Purchase Successful!",
          message: "Your purchase has been completed successfully!",
          action: "Awesome!"
        });
        setShowPurchaseSuccessModal(true);
      } else {
        setPurchaseSuccessData({
          title: "❌ Purchase Failed",
          message: "Unable to complete purchase. Please try again.",
          action: "OK"
        });
        setShowPurchaseSuccessModal(true);
      }
    } catch (error) {
      setPurchaseSuccessData({
        title: "❌ Error",
        message: "An error occurred during purchase.",
        action: "OK"
      });
      setShowPurchaseSuccessModal(true);
    } finally {
      setPurchasingBundleId(null);
    }
  };

  const handleBundlePurchase = (bundle: any) => {
    audioService.playHaptic("medium");
    audioService.playSound("buttonPress");

    // Mock bundle purchase - replace with actual IAP logic later
    console.log(`Mock bundle purchase initiated for ${bundle.title}`);
  };

  const handleResetStore = async () => {
    try {
      // Reset theme pack purchases
      await themePackService.resetPurchases();

      // Reset user premium status (Ad-Free)
      await userService.forceResetForTesting();

      // Reset upsell service state
      await upsellService.resetUpsellState();

      // Refresh all data
      loadThemePacks();
      loadPassiveOffers();

      // Show success feedback
      audioService.playSound("buttonPress");
      audioService.playHaptic("medium");

      // Show success message
      Alert.alert(
        "🔄 Store Reset Complete!",
        "All purchases and premium status have been reset. You're now a free user again.",
        [{ text: "Got it!" }]
      );
    } catch (error) {
      console.error("Error resetting store:", error);
      Alert.alert(
        "Error",
        "Failed to reset store completely. Please try again."
      );
    }
  };

  const renderBundleDeals = () => {
    return (
      <View style={styles.bundleSection}>
        <View style={styles.sectionHeader}>
          <Text style={styles.sectionTitle}>Featured Offers</Text>
        </View>

        {passiveOffers.length > 0 &&
          passiveOffers.map((offer) => (
            <View
              key={offer.id}
              style={[
                styles.bundleCard,
                offer.isCompleted && styles.bundleCardCompleted
              ]}
            >
              <View style={styles.bundleHeader}>
                <Text style={styles.bundleTitle}>{offer.title}</Text>
                {offer.showBestDeal && offer.bestDealText && (
                  <View style={styles.bundleBestDealBadge}>
                    <Text style={styles.bundleBestDealText}>
                      {offer.bestDealText}
                    </Text>
                  </View>
                )}
              </View>
              <Text style={styles.bundleDescription}>{offer.description}</Text>
                            <View style={styles.bundleFooter}>
                <View style={[
                  styles.bundlePriceContainer,
                  offer.isCompleted && styles.bundlePriceContainerCompleted
                ]}>
                  <Text style={styles.bundlePrice}>
                    {offer.primaryButton.price}
                  </Text>
                </View>
                {!offer.isCompleted ? (
                  <TouchableOpacity
                    style={[
                      styles.bundleButton,
                      purchasingBundleId === offer.id && styles.bundleButtonDisabled
                    ]}
                    onPress={() => handlePassiveOfferPurchase(offer)}
                    activeOpacity={0.8}
                    disabled={purchasingBundleId === offer.id}
                  >
                    <Text style={styles.bundleButtonText}>
                      {purchasingBundleId === offer.id 
                        ? "Purchasing..." 
                        : offer.primaryButton.text
                      }
                    </Text>
                  </TouchableOpacity>
                ) : (
                  <></>
                )}
              </View>
            </View>
          ))}
      </View>
    );
  };

  const renderThemeCard = (pack: ThemePack) => (
    <TouchableOpacity
      key={pack.id}
      style={[styles.themeCard, pack.isLocked && styles.lockedCard]}
      onPress={() => openPreview(pack)}
      activeOpacity={0.8}
    >
      <View style={styles.cardHeader}>
        {/* <View style={styles.themeEmojiContainer}> */}
        <Text style={styles.themeEmoji}>{pack.emoji}</Text>
        {/* </View> */}
        {pack.isOwned && (
          <View style={[styles.ownedBadge,

    {backgroundColor: COLORS.ONLINE}]}

          >
            <Text style={styles.ownedBadgeText}>Owned</Text>
          </View>
        )}
      </View>

      <View style={styles.cardContent}>
        <View style={styles.imageContainer}>
          <Image
            source={pack.image}
            style={styles.themeImage}
            resizeMode="contain"
          />
        </View>
        <Text style={styles.themeName}>{pack.name}</Text>
        <Text style={styles.themePrice}>{pack.price}</Text>

        {/* Show "In Use", "Use This Theme", or "Preview" button */}
        {pack.isOwned && pack.isCurrent ? (
          <TouchableOpacity
            style={[
              styles.selectButton,
              {
                backgroundColor: COLORS.ONLINE,
              },
            ]}
            disabled={true}
            activeOpacity={0.8}
          >
            <Text style={styles.selectButtonText}>In Use</Text>
          </TouchableOpacity>
        ) : pack.isOwned && !pack.isCurrent ? (
          <TouchableOpacity
            style={styles.selectButton}
            onPress={() => handlePackSelection(pack)}
            activeOpacity={0.8}
          >
            <Text style={styles.selectButtonText}>Use This Theme</Text>
          </TouchableOpacity>
        ) : null}
      </View>
    </TouchableOpacity>
  );

  const renderPreviewModal = () => (
    <Modal
      visible={showPreview}
      animationType="slide"
      transparent={true}
      // statusBarTranslucent
      // presentationStyle="overFullScreen"
      onRequestClose={closePreview}
    >
      <View style={styles.previewOverlay}>
        <View style={styles.previewContainer}>
          <View style={styles.previewHeader}>
            <Text style={styles.previewTitle}>{selectedPack?.name}</Text>
            <TouchableOpacity
              onPress={closePreview}
              style={styles.closePreviewButton}
            >
              <Ionicons name="close" size={24} color={COLORS.TEXT_DARK} />
            </TouchableOpacity>
          </View>

          <View style={styles.previewContentWrapper}>
            <ScrollView
              style={styles.previewScrollView}
              showsVerticalScrollIndicator={false}
              contentContainerStyle={styles.previewScrollContent}
            >
              <View style={styles.previewImageWrapper}>
                <View style={styles.previewImageContainer}>
                  <Image
                    source={selectedPack?.previewImage}
                    style={styles.previewImage}
                  />
                </View>
              </View>

              <View style={styles.previewContent}>
                <Text style={styles.previewDescription}>
                  {selectedPack?.description}
                </Text>

                {/* Sample Challenges Section */}
                <View style={styles.sampleChallengesSection}>
                  <Text style={styles.sampleChallengesTitle}>
                    Sample Challenges
                  </Text>
                  <Text style={styles.sampleChallengesSubtitle}>
                    {`Get a taste of what's inside this theme pack`}
                  </Text>

                  {getSampleChallenges(selectedPack?.id).map(
                    (challenge: any, index: number) => (
                      <View key={index} style={styles.sampleChallengeItem}>
                        <View style={styles.challengeTextContainer}>
                          <Text style={styles.sampleChallengeText}>
                            {challenge.challenge_text}
                          </Text>
                        </View>
                      </View>
                    )
                  )}
                </View>

                {!selectedPack?.isOwned && (
                  <View style={styles.purchaseSection}>
                    <Text style={styles.previewPrice}>
                      {selectedPack?.price}
                    </Text>
                    <Button
                      text={isPurchasing ? "Purchasing..." : "Purchase"}
                      onPress={() => handlePurchase(selectedPack!)}
                      backgroundColor={COLORS.YELLOW}
                      textColor={COLORS.TEXT_DARK}
                      fontSize={SIZES.BODY}
                      fontFamily={FONTS.DOSIS_BOLD}
                      paddingHorizontal={SIZES.PADDING_LARGE}
                      paddingVertical={SIZES.PADDING_MEDIUM}
                      style={styles.purchaseButton}
                    />
                  </View>
                )}

                {selectedPack?.isOwned && (
                  <View style={styles.ownedSection}>
                    <Ionicons
                      name="checkmark-circle"
                      size={32}
                      color={COLORS.ONLINE}
                    />
                    <Text style={styles.ownedMessage}>
                      You own this theme pack!
                    </Text>
                  </View>
                )}
              </View>
            </ScrollView>
          </View>
        </View>
      </View>
    </Modal>
  );

  return (
    <>
      <View style={styles.container}>
          <View style={[styles.header,{backgroundColor:COLORS.PRIMARY}]}>
          <TouchableOpacity
            onPress={() => {
              router.back();
            }}
            style={styles.backButton}
          >
            <Ionicons name="arrow-back" size={24} color={COLORS.YELLOW} />
          </TouchableOpacity>
          <Text style={styles.title}>Theme Store</Text>
          <View style={styles.headerButtons}>
            <TouchableOpacity
              onPress={() => setShowResetConfirmation(true)}
              style={styles.resetButton}
            >
              <Ionicons name="refresh" size={20} color={COLORS.YELLOW} />
            </TouchableOpacity>
          </View>
        </View>
        <View>
          {!userService.isPremium() && (
            <TouchableOpacity
              style={[
                styles.adFreeButton,
                isAdFreePurchasing && styles.adFreeButtonDisabled
              ]}
              onPress={() => handleAdFreeOnlyPurchase()}
              activeOpacity={0.8}
              disabled={isAdFreePurchasing}
            >
              <Text style={styles.adFreeButtonText}>
                {isAdFreePurchasing ? "Purchasing..." : "Ad-Free Only"}
              </Text>
            </TouchableOpacity>
          )}
        </View>
        <View style={styles.contentContainer}>
          <ScrollView
            style={styles.content}
            contentContainerStyle={styles.scrollContent}
            showsVerticalScrollIndicator={false}
          >
            {/* Bundle Deals at the top */}
            {renderBundleDeals()}

            {/* Theme Packs */}
            <View style={styles.themesSection}>
              <Text style={styles.sectionTitle}>Theme Packs</Text>
              <View style={styles.themesGrid}>
                {themePacks.map(renderThemeCard)}
              </View>
            </View>
          </ScrollView>
        </View>
      </View>

      {renderPreviewModal()}
      <CustomModal
        visible={showPurchaseSuccess}
        onClose={() => setShowPurchaseSuccess(false)}
        title="Purchase Successful! 🎉"
        message={`You've unlocked the ${purchasedPackName}! You can now use this theme pack. Select it manually when you're ready to switch themes.`}
        showConfirmButton={true}
        confirmButtonText="Awesome!"
        onConfirm={() => {
          setShowPurchaseSuccess(false);
          loadThemePacks(); // Refresh the list
        }}
        showSparkles={true}
      />

      {/* Theme Switch Confirmation Modal */}
      <CustomModal
        visible={showSwitchConfirmation}
        onClose={() => setShowSwitchConfirmation(false)}
        title="Switch Theme Pack?"
        message={`Are you sure you want to switch to ${packToSwitch?.name}? You can only change themes when not in an active game.`}
        showConfirmButton={true}
        confirmButtonText="Switch Theme"
        onConfirm={confirmThemeSwitch}
        showCloseButton={true}
        closeButtonText="Cancel"
        disabled={isGameActive}
      />

      {/* Store Reset Confirmation Modal */}
      <CustomModal
        visible={showResetConfirmation}
        onClose={() => setShowResetConfirmation(false)}
        title="Reset Theme Store?"
        message="This will reset all theme pack purchases and return you to the default theme. This action cannot be undone."
        showConfirmButton={true}
        confirmButtonText="Reset Store"
        onConfirm={() => {
          handleResetStore();
          setShowResetConfirmation(false);
        }}
        showCloseButton={true}
        closeButtonText="Cancel"
        destructive={true}
      />

      {/* Upsell Modal */}
      {currentUpsellOffer && (
        <UpsellModal
          visible={showUpsellModal}
          onClose={() => setShowUpsellModal(false)}
          onPurchaseSuccess={() => {
            setShowUpsellModal(false);
            loadThemePacks(); // Refresh theme packs after purchase
          }}
          offer={currentUpsellOffer}
        />
      )}

      {/* Purchase Success/Error Modal */}
      {purchaseSuccessData && (
        <CustomModal
          visible={showPurchaseSuccessModal}
          onClose={() => setShowPurchaseSuccessModal(false)}
          title={purchaseSuccessData.title}
          message={purchaseSuccessData.message}
          showCloseButton={true}
          closeButtonText={purchaseSuccessData.action}
          showConfirmButton={false}
          showSparkles={purchaseSuccessData.title.includes("🎉")}
        />
      )}
    </>
  );
}

const styles = StyleSheet.create({
  container: {
    backgroundColor: COLORS.FIELDS,
    borderRadius: 0,
    width: "100%",
    maxWidth: "100%",
    height: "100%",
    overflow: "hidden",
  },
  header: {
    // backgroundColor: COLORS.DARK_GREEN,
    borderTopLeftRadius: 0,
    borderTopRightRadius: 0,
    padding: SIZES.PADDING_LARGE,
    flexDirection: "row",
    justifyContent: "space-between",
    alignItems: "center",
    paddingLeft: 0,
  },
  backButton: {
    padding: SIZES.PADDING_SMALL,
    width: 100,
    height: 44,
    paddingLeft: SIZES.PADDING_LARGE,
    alignItems: "flex-start",
    justifyContent: "center",
    borderRadius: 8,
    // backgroundColor:"red"
  },
  title: {
    fontSize: SIZES.TITLE,
    color: COLORS.YELLOW,
    fontFamily: FONTS.DOSIS_BOLD,
    flex: 1,
    textAlign: "center",
    marginLeft: -40, // Compensate for back button width to center title
  },
  closeButton: {
    padding: SIZES.PADDING_SMALL,
  },
  headerButtons: {
    flexDirection: "row",
    alignItems: "center",
  },
  resetButton: {
    padding: SIZES.PADDING_SMALL,
    marginRight: SIZES.PADDING_SMALL,
  },
  contentContainer: {
    flex: 1,
    backgroundColor: COLORS.FIELDS,
  },
  content: {
    flex: 1,
    padding: SIZES.PADDING_MEDIUM,
    backgroundColor: COLORS.FIELDS,
  },
  scrollContent: {
    paddingBottom: SIZES.PADDING_XLARGE,
  },
  bundleSection: {
    paddingHorizontal: SIZES.PADDING_SMALL,
  },
  sectionHeader: {
    position: "relative", // For absolute positioning of Ad-Free button
    alignItems: "center",
  },
  adFreeButton: {
    position: "absolute",
    right: 0, // Position on the right side
    top: 0, // Align with the top of the container
    backgroundColor: COLORS.YELLOW,
    paddingHorizontal: SIZES.PADDING_MEDIUM,
    paddingVertical: SIZES.PADDING_SMALL,
    borderTopLeftRadius: SIZES.BORDER_RADIUS_SMALL,
    borderBottomLeftRadius: SIZES.BORDER_RADIUS_SMALL,
    borderLeftWidth: 2,
    borderLeftColor: COLORS.CARD_BORDER,
    marginTop: 15,
    zIndex: 1, // Ensure button appears above other elements
  },
  adFreeButtonDisabled: {
    opacity: 0.6,
    backgroundColor: COLORS.TEXT_SECONDARY,
  },
  adFreeButtonText: {
    fontSize: SIZES.SMALL,
    color: COLORS.TEXT_DARK,
    fontFamily: FONTS.DOSIS_BOLD,
    textAlign: "center",
  },
  sectionTitle: {
    fontSize: SIZES.SUBTITLE,
    color: COLORS.TEXT_DARK,
    fontFamily: FONTS.DOSIS_BOLD,
    textAlign: "center",
    marginBottom: SIZES.PADDING_LARGE,
    // backgroundColor: "pink",
    // marginTop: SIZES.PADDING_SMALL,
  },
  bundleCard: {
    backgroundColor: COLORS.CARD_BACKGROUND,
    borderRadius: SIZES.BORDER_RADIUS_MEDIUM,
    paddingHorizontal: SIZES.PADDING_LARGE,
    paddingVertical: SIZES.PADDING_MEDIUM,
    marginBottom: SIZES.PADDING_LARGE,
    ...SIZES.SHADOW_CARD,
    borderWidth: 2,
    borderColor: COLORS.YELLOW,
  },
  bundleCardDisabled: {
    opacity: 0.6,
    borderColor: COLORS.TEXT_SECONDARY,
  },
  bundleCardCompleted: {
    // Keep original styling, just indicate it's completed
    borderColor: COLORS.YELLOW,
  },
  bundleButtonDisabled: {
    backgroundColor: COLORS.TEXT_SECONDARY,
    opacity: 0.6,
  },
  bundleCompletedText: {
    // Simple text display, no button styling
    alignItems: "center",
    justifyContent: "center",
    paddingVertical: SIZES.PADDING_SMALL,
  },
  bundleCompletedTextStyle: {
    fontSize: SIZES.SMALL,
    color: COLORS.YELLOW,
    fontFamily: FONTS.DOSIS_BOLD,
    textAlign: "center",
    fontStyle: "italic",
  },
  bundleHeader: {
    flexDirection: "row",
    justifyContent: "space-between",
    alignItems: "center",
    marginBottom: SIZES.PADDING_MEDIUM,
  },
  bundleTitle: {
    fontSize: SIZES.BODY,
    color: COLORS.TEXT_DARK,
    fontFamily: FONTS.DOSIS_BOLD,
    flex: 1,
    // marginRight: SIZES.PADDING_MEDIUM,
  },
  bundleBestDealBadge: {
    backgroundColor: COLORS.YELLOW,
    paddingHorizontal: SIZES.PADDING_SMALL,
    paddingVertical: 4,
    borderRadius: SIZES.BORDER_RADIUS_SMALL,
    marginBottom: SIZES.PADDING_SMALL,
  },
  bundleBestDealText: {
    fontSize: SIZES.CAPTION,
    color: COLORS.TEXT_DARK,
    fontFamily: FONTS.DOSIS_BOLD,
    textAlign: "center",
  },
  bundlePriceContainer: {
    flexDirection: "row",
    alignItems: "baseline",
  },
  bundlePriceContainerCompleted: {
    justifyContent: "center",
    flex: 1,
  },
  bundleOriginalPrice: {
    fontSize: SIZES.CAPTION,
    color: COLORS.TEXT_SECONDARY,
    textDecorationLine: "line-through",
    marginRight: SIZES.PADDING_SMALL,
  },
  bundleDiscountedPrice: {
    fontSize: SIZES.SUBTITLE,
    color: COLORS.YELLOW,
    fontFamily: FONTS.DOSIS_BOLD,
  },
  bundlePrice: {
    fontSize: SIZES.SUBTITLE,
    color: COLORS.YELLOW,
    fontFamily: FONTS.DOSIS_BOLD,
  },
  bundleDescription: {
    fontSize: SIZES.SMALL,
    color: COLORS.TEXT_DARK,
    marginBottom: SIZES.PADDING_MEDIUM,
    lineHeight: 18,
  },
  bundleFooter: {
    flexDirection: "row",
    justifyContent: "space-between",
    alignItems: "center",
    // marginTop: SIZES.PADDING_MEDIUM,
  },
  bundleSavings: {
    fontSize: SIZES.CAPTION,
    color: COLORS.ONLINE,
    fontFamily: FONTS.DOSIS_BOLD,
  },
  bundleButton: {
    backgroundColor: COLORS.YELLOW,
    paddingHorizontal: SIZES.PADDING_LARGE,
    paddingVertical: SIZES.PADDING_MEDIUM,
    borderRadius: SIZES.BORDER_RADIUS_SMALL,
    minWidth: 100,
    alignItems: "center",
  },
  bundleButtonText: {
    fontSize: SIZES.SMALL,
    color: COLORS.TEXT_DARK,
    fontFamily: FONTS.DOSIS_BOLD,
  },
  themesSection: {
    marginTop: SIZES.PADDING_LARGE,
  },
  themesGrid: {
    flexDirection: "row",
    flexWrap: "wrap",
    justifyContent: "space-between",
    gap: SIZES.PADDING_MEDIUM,
    paddingHorizontal: SIZES.PADDING_SMALL,
  },
  themeCard: {
    backgroundColor: COLORS.CARD_BACKGROUND,
    borderRadius: SIZES.BORDER_RADIUS_LARGE,
    padding: SIZES.PADDING_MEDIUM,
    width: (screenWidth - SIZES.PADDING_LARGE * 2.7) / 2,
    minHeight: 200,
    maxWidth: 180,
    // borderWidth: 1, // Removed border
    // borderColor: COLORS.CARD_BORDER, // Removed border
    ...SIZES.SHADOW_SMALL,
    overflow: "hidden", // Ensure content doesn't overflow
  },
  lockedCard: {
    opacity: 0.6,
  },
  cardHeader: {
    flexDirection: "row",
    justifyContent: "space-between",
    alignItems: "center",
    marginBottom: SIZES.PADDING_SMALL,
    width: "100%", // Ensure full width
  },
  themeEmoji: {
    fontSize: 20, // Slightly smaller to ensure it fits
  },
  ownedBadge: {
    // backgroundColor: COLORS.ONLINE,
    paddingHorizontal: SIZES.PADDING_SMALL,
    paddingVertical: 2,
    borderRadius: SIZES.BORDER_RADIUS_SMALL - 2,
  },
  ownedBadgeText: {
    fontSize: SIZES.CAPTION,
    color: COLORS.FIELDS, // Use existing color instead of WHITE
    fontFamily: FONTS.DOSIS_BOLD,
  },
  // inUseBadge: {
  //   backgroundColor: COLORS.ONLINE,
  //   paddingHorizontal: SIZES.PADDING_SMALL,
  //   paddingVertical: 2,
  //   borderRadius: SIZES.BORDER_RADIUS_SMALL,
  //   marginTop: SIZES.PADDING_MEDIUM,
  // },
  // inUseBadgeText: {
  //   fontSize: SIZES.CAPTION,
  //   color: COLORS.FIELDS, // Use existing color instead of WHITE
  //   fontFamily: FONTS.DOSIS_BOLD,
  // },
  cardContent: {
    flex: 1,
    alignItems: "center",
  },
  imageContainer: {
    height: 80,
    width: "100%",
    overflow: "hidden",
    justifyContent: "center",
    alignItems: "center",
    padding: SIZES.PADDING_SMALL,
    marginBottom: SIZES.PADDING_SMALL,
  },
  themeImage: {
    width: "100%",
    height: "100%",
    resizeMode: "contain",
  },
  themeName: {
    fontSize: SIZES.SMALL,
    color: COLORS.TEXT_DARK,
    fontFamily: FONTS.DOSIS_BOLD,
    textAlign: "center",
    marginBottom: SIZES.PADDING_SMALL,
    lineHeight: 16,
  },
  themePrice: {
    fontSize: SIZES.CAPTION,
    color: COLORS.YELLOW,
    fontFamily: FONTS.DOSIS_BOLD,
    textAlign: "center",
  },
  previewOverlay: {
    flex: 1,
    backgroundColor: "rgba(0, 0, 0, 0.8)", // Solid dark overlay
    justifyContent: "center",
    alignItems: "center",
    padding: SIZES.PADDING_MEDIUM,
  },
  previewContainer: {
    backgroundColor: COLORS.FIELDS,
    borderRadius: SIZES.BORDER_RADIUS_LARGE,
    width: "95%", // Slightly wider
    maxWidth: 400,
    height: "95%", // Slightly taller
    ...SIZES.SHADOW_LARGE,
    overflow: "hidden", // Ensure content doesn't leak out
  },
  previewHeader: {
    backgroundColor: COLORS.DARK_GREEN,
    borderTopLeftRadius: SIZES.BORDER_RADIUS_LARGE,
    borderTopRightRadius: SIZES.BORDER_RADIUS_LARGE,
    padding: SIZES.PADDING_LARGE,
    flexDirection: "row",
    justifyContent: "space-between",
    alignItems: "center",
    borderBottomWidth: 1,
    borderBottomColor: COLORS.CARD_BORDER,
    flex: 0, // Don't expand header
  },
  previewTitle: {
    fontSize: SIZES.SUBTITLE,
    color: COLORS.YELLOW,
    fontFamily: FONTS.DOSIS_BOLD,
    flex: 1,
    textAlign: "center",
  },
  closePreviewButton: {
    padding: SIZES.PADDING_SMALL,
  },
  previewScrollView: {
    flex: 1, // Take remaining space
  },
  previewScrollContent: {
    paddingBottom: SIZES.PADDING_XLARGE, // Increased bottom padding for better scrolling
    // backgroundColor: "red",
    padding: SIZES.PADDING_MEDIUM, // Added padding for content
  },
  previewContentWrapper: {
    flex: 1, // Take remaining space
  },
  previewImageWrapper: {
    width: "100%",
    alignItems: "center", // This centers horizontally
    justifyContent: "center", // This centers vertically
    marginBottom: SIZES.PADDING_LARGE,
    paddingHorizontal: SIZES.PADDING_MEDIUM,
  },
  previewImageContainer: {
    width: "90%",
    height: 300, // Reduced from 300
    backgroundColor: COLORS.CARD_BACKGROUND,
    borderRadius: SIZES.BORDER_RADIUS_LARGE,
    // marginBottom: SIZES.PADDING_LARGE,
    alignItems: "center",
    justifyContent: "center",
    overflow: "hidden",
    borderWidth: 1,
    borderColor: COLORS.CARD_BORDER,
    ...SIZES.SHADOW_SMALL,
    padding: SIZES.PADDING_SMALL, // Reduced padding
  },
  previewImage: {
    width: "100%",
    height: "100%",
    resizeMode: "contain",
  },
  previewContent: {
    padding: SIZES.PADDING_LARGE,
    paddingTop: 0, // Remove top padding since image container has margin
  },
  previewDescription: {
    fontSize: SIZES.BODY,
    color: COLORS.TEXT_DARK,
    fontFamily: FONTS.PRIMARY,
    lineHeight: 22,
    marginBottom: SIZES.PADDING_LARGE,
    textAlign: "center",
  },
  sampleChallengesSection: {
    marginBottom: SIZES.PADDING_XLARGE, // More space before purchase section
    backgroundColor: COLORS.CARD_BACKGROUND,
    borderRadius: SIZES.BORDER_RADIUS_LARGE, // Larger border radius
    padding: SIZES.PADDING_LARGE, // More padding inside section
    borderWidth: 1, // Add border
    borderColor: COLORS.CARD_BORDER,
    ...SIZES.SHADOW_SMALL, // Add subtle shadow
  },
  sampleChallengesTitle: {
    fontSize: SIZES.SUBTITLE,
    color: COLORS.TEXT_DARK,
    fontFamily: FONTS.DOSIS_BOLD,
    marginBottom: SIZES.PADDING_SMALL,
    textAlign: "center",
  },
  sampleChallengesSubtitle: {
    fontSize: SIZES.SMALL,
    color: COLORS.TEXT_SECONDARY,
    fontFamily: FONTS.DOSIS, // Use existing DOSIS font
    marginBottom: SIZES.PADDING_LARGE,
    textAlign: "center",
    lineHeight: 18,
  },
  sampleChallengeItem: {
    backgroundColor: COLORS.FIELDS,
    borderRadius: SIZES.BORDER_RADIUS_SMALL,
    padding: SIZES.PADDING_MEDIUM,
    marginBottom: SIZES.PADDING_SMALL,
    borderWidth: 1,
    borderColor: COLORS.CARD_BORDER,
    position: "relative",
    overflow: "hidden",
    minHeight: 80, // Increased height for better text display
    ...SIZES.SHADOW_SMALL,
  },
  challengeTextContainer: {
    position: "relative",
    zIndex: 1,
  },
  sampleChallengeText: {
    fontSize: SIZES.SMALL,
    color: COLORS.TEXT_DARK,
    fontFamily: FONTS.DOSIS_BOLD,
    textAlign: "left",
    lineHeight: 20,
  },

  purchaseSection: {
    alignItems: "center",
    paddingVertical: SIZES.PADDING_MEDIUM,
    paddingHorizontal: SIZES.PADDING_SMALL, // Added horizontal padding
  },
  previewPrice: {
    fontSize: SIZES.TITLE,
    color: COLORS.YELLOW,
    fontFamily: FONTS.DOSIS_BOLD,
    marginBottom: SIZES.PADDING_LARGE,
    textAlign: "center", // Center the price
  },
  purchaseButton: {
    minWidth: 160, // Increased button width
    paddingHorizontal: SIZES.PADDING_XLARGE,
    paddingVertical: SIZES.PADDING_MEDIUM, // Added vertical padding
  },
  ownedSection: {
    alignItems: "center",
    paddingVertical: SIZES.PADDING_LARGE,
    paddingHorizontal: SIZES.PADDING_SMALL, // Added horizontal padding
  },
  ownedMessage: {
    fontSize: SIZES.BODY,
    color: COLORS.ONLINE,
    fontFamily: FONTS.DOSIS_BOLD,
    marginTop: SIZES.PADDING_MEDIUM,
    textAlign: "center",
  },
  testElement: {
    backgroundColor: COLORS.CARD_BACKGROUND,
    padding: SIZES.PADDING_MEDIUM,
    borderRadius: SIZES.BORDER_RADIUS_SMALL,
    marginBottom: SIZES.PADDING_MEDIUM,
    alignItems: "center",
    justifyContent: "center",
  },
  testText: {
    fontSize: SIZES.SMALL,
    color: COLORS.TEXT_DARK,
    fontFamily: FONTS.DOSIS_BOLD,
  },
  selectButton: {
    backgroundColor: COLORS.YELLOW,
    paddingHorizontal: SIZES.PADDING_LARGE,
    paddingVertical: SIZES.PADDING_MEDIUM,
    borderRadius: SIZES.BORDER_RADIUS_SMALL,
    minWidth: 150,
    alignItems: "center",
    marginTop: SIZES.PADDING_SMALL,
  },
  selectButtonText: {
    fontSize: SIZES.SMALL,
    color: COLORS.TEXT_PRIMARY,
    fontFamily: FONTS.DOSIS_BOLD,
  },
  previewButton: {
    backgroundColor: COLORS.YELLOW,
    paddingHorizontal: SIZES.PADDING_LARGE,
    paddingVertical: SIZES.PADDING_MEDIUM,
    borderRadius: SIZES.BORDER_RADIUS_SMALL,
    minWidth: 150,
    alignItems: "center",
    marginTop: SIZES.PADDING_SMALL,
  },
  previewButtonText: {
    fontSize: SIZES.SMALL,
    color: COLORS.TEXT_DARK,
    fontFamily: FONTS.DOSIS_BOLD,
  },
});<|MERGE_RESOLUTION|>--- conflicted
+++ resolved
@@ -29,11 +29,8 @@
 import { getSampleChallenges } from "../../utils/themeHelpers";
 import Button from "./Button";
 import CustomModal from "./CustomModal";
-<<<<<<< HEAD
-=======
 import UpsellModal from "./UpsellModal";
 
->>>>>>> 31e73d41
 const { width: screenWidth } = Dimensions.get("window");
 
 interface ThemePack {
@@ -54,7 +51,6 @@
 }: {
   isGameActive?: boolean;
 }) {
-  const { switchTheme } = useTheme(); // Add theme context hook
   const [showPreview, setShowPreview] = useState(false);
   const [selectedPack, setSelectedPack] = useState<ThemePack | null>(null);
   const [themePacks, setThemePacks] = useState<ThemePack[]>([]);
@@ -64,17 +60,7 @@
   const [showSwitchConfirmation, setShowSwitchConfirmation] = useState(false);
   const [packToSwitch, setPackToSwitch] = useState<ThemePack | null>(null);
   const [showResetConfirmation, setShowResetConfirmation] = useState(false);
-<<<<<<< HEAD
-  const { COLORS, currentTheme } = useTheme();
-  
-  // Debug logging
-  console.log("🎨 GameBoard: Current theme:", currentTheme);
-  
-  // Monitor theme changes
-  useEffect(() => {
-    console.log("🎨 GameBoard: Theme changed to:", currentTheme);
-  }, [currentTheme]);
-=======
+  const { COLORS, switchTheme, currentTheme } = useTheme();
   const [showUpsellModal, setShowUpsellModal] = useState(false);
   const [currentUpsellOffer, setCurrentUpsellOffer] = useState<any>(null);
   const [showPurchaseSuccessModal, setShowPurchaseSuccessModal] = useState(false);
@@ -86,7 +72,6 @@
   const [isAdFreePurchasing, setIsAdFreePurchasing] = useState(false);
   const [purchasingBundleId, setPurchasingBundleId] = useState<string | null>(null);
 
->>>>>>> 31e73d41
   // Load theme packs with current status
   useEffect(() => {
     loadThemePacks();
